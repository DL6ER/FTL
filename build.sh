--- conflicted
+++ resolved
@@ -45,15 +45,10 @@
     cmake ..
 fi
 
+# Build the sources
+cmake --build . -- -j $(nproc)
+
 # If we are asked to install, we do this here
-<<<<<<< HEAD
-# Otherwise, we simply build the sources and copy the binary one level up
-if [[ "${1}" == "install" || "${2}" == "install" ]]; then
-    sudo make install -j $(nproc)
-else
-    # Build the sources
-    make -j $(nproc)
-=======
 # Otherwise, we simply copy the binary one level up
 if [[ -n "${install}" ]]; then
     echo "Installing pihole-FTL"
@@ -61,7 +56,6 @@
     ${SUDO} make install
 else
     echo "Copying compiled pihole-FTL binary to repository root"
->>>>>>> 90215786
     cp pihole-FTL ../
 fi
 
