/* dnsmasq is Copyright (c) 2000-2023 Simon Kelley

   This program is free software; you can redistribute it and/or modify
   it under the terms of the GNU General Public License as published by
   the Free Software Foundation; version 2 dated June, 1991, or
   (at your option) version 3 dated 29 June, 2007.
 
   This program is distributed in the hope that it will be useful,
   but WITHOUT ANY WARRANTY; without even the implied warranty of
   MERCHANTABILITY or FITNESS FOR A PARTICULAR PURPOSE.  See the
   GNU General Public License for more details.
     
   You should have received a copy of the GNU General Public License
   along with this program.  If not, see <http://www.gnu.org/licenses/>.
*/

#include "dnsmasq.h"
#include "../dnsmasq_interface.h"

static struct frec *get_new_frec(time_t now, struct server *serv, int force);
static struct frec *lookup_frec(unsigned short id, int fd, void *hash, int *firstp, int *lastp);
static struct frec *lookup_frec_by_query(void *hash, unsigned int flags, unsigned int flagmask);
#ifdef HAVE_DNSSEC
static struct frec *lookup_frec_dnssec(char *target, int class, int flags, struct dns_header *header);
#endif

static unsigned short get_id(void);
static void free_frec(struct frec *f);
static void query_full(time_t now, char *domain);

static void return_reply(time_t now, struct frec *forward, struct dns_header *header, ssize_t n, int status);

/* Send a UDP packet with its source address set as "source" 
   unless nowild is true, when we just send it with the kernel default */
int send_from(int fd, int nowild, char *packet, size_t len, 
	      union mysockaddr *to, union all_addr *source,
	      unsigned int iface)
{
  struct msghdr msg;
  struct iovec iov[1]; 
  union {
    struct cmsghdr align; /* this ensures alignment */
#if defined(HAVE_LINUX_NETWORK)
    char control[CMSG_SPACE(sizeof(struct in_pktinfo))];
#elif defined(IP_SENDSRCADDR)
    char control[CMSG_SPACE(sizeof(struct in_addr))];
#endif
    char control6[CMSG_SPACE(sizeof(struct in6_pktinfo))];
  } control_u;
  
  iov[0].iov_base = packet;
  iov[0].iov_len = len;

  msg.msg_control = NULL;
  msg.msg_controllen = 0;
  msg.msg_flags = 0;
  msg.msg_name = to;
  msg.msg_namelen = sa_len(to);
  msg.msg_iov = iov;
  msg.msg_iovlen = 1;
  
  if (!nowild)
    {
      struct cmsghdr *cmptr;
      msg.msg_control = &control_u;
      msg.msg_controllen = sizeof(control_u);
      cmptr = CMSG_FIRSTHDR(&msg);

      if (to->sa.sa_family == AF_INET)
	{
#if defined(HAVE_LINUX_NETWORK)
	  struct in_pktinfo p;
	  p.ipi_ifindex = 0;
	  p.ipi_spec_dst = source->addr4;
	  msg.msg_controllen = CMSG_SPACE(sizeof(struct in_pktinfo));
	  memcpy(CMSG_DATA(cmptr), &p, sizeof(p));
	  cmptr->cmsg_len = CMSG_LEN(sizeof(struct in_pktinfo));
	  cmptr->cmsg_level = IPPROTO_IP;
	  cmptr->cmsg_type = IP_PKTINFO;
#elif defined(IP_SENDSRCADDR)
	  msg.msg_controllen = CMSG_SPACE(sizeof(struct in_addr));
	  memcpy(CMSG_DATA(cmptr), &(source->addr4), sizeof(source->addr4));
	  cmptr->cmsg_len = CMSG_LEN(sizeof(struct in_addr));
	  cmptr->cmsg_level = IPPROTO_IP;
	  cmptr->cmsg_type = IP_SENDSRCADDR;
#endif
	}
      else
	{
	  struct in6_pktinfo p;
	  p.ipi6_ifindex = iface; /* Need iface for IPv6 to handle link-local addrs */
	  p.ipi6_addr = source->addr6;
	  msg.msg_controllen = CMSG_SPACE(sizeof(struct in6_pktinfo));
	  memcpy(CMSG_DATA(cmptr), &p, sizeof(p));
	  cmptr->cmsg_len = CMSG_LEN(sizeof(struct in6_pktinfo));
	  cmptr->cmsg_type = daemon->v6pktinfo;
	  cmptr->cmsg_level = IPPROTO_IPV6;
	}
    }
  
  while (retry_send(sendmsg(fd, &msg, 0)));

  if (errno != 0)
    {
#ifdef HAVE_LINUX_NETWORK
      /* If interface is still in DAD, EINVAL results - ignore that. */
      if (errno != EINVAL)
	my_syslog(LOG_ERR, _("failed to send packet: %s"), strerror(errno));
#endif
      return 0;
    }
  
  return 1;
}
          
#ifdef HAVE_CONNTRACK
static void set_outgoing_mark(struct frec *forward, int fd)
{
  /* Copy connection mark of incoming query to outgoing connection. */
  unsigned int mark;
  if (get_incoming_mark(&forward->frec_src.source, &forward->frec_src.dest, 0, &mark))
    setsockopt(fd, SOL_SOCKET, SO_MARK, &mark, sizeof(unsigned int));
}
#endif

// Pi-hole modified
#define log_query_mysockaddr(flags, name, addr, arg, type) _log_query_mysockaddr(flags, name, addr, arg, type, __LINE__)
static void _log_query_mysockaddr(unsigned int flags, char *name, union mysockaddr *addr, char *arg, unsigned short type, const int line)
{
  if (addr->sa.sa_family == AF_INET)
    {
      if (flags & F_SERVER)
	type = ntohs(addr->in.sin_port);
      _log_query(flags | F_IPV4, name, (union all_addr *)&addr->in.sin_addr, arg, type, __FILE__, line);
    }
  else
    {
      if (flags & F_SERVER)
	type = ntohs(addr->in6.sin6_port);
      _log_query(flags | F_IPV6, name, (union all_addr *)&addr->in6.sin6_addr, arg, type, __FILE__, line);
    }
}

static void server_send(struct server *server, int fd,
			const void *header, size_t plen, int flags)
{
  while (retry_send(sendto(fd, header, plen, flags,
			   &server->addr.sa,
			   sa_len(&server->addr))));
}

static int domain_no_rebind(char *domain)
{
  struct rebind_domain *rbd;
  size_t tlen, dlen = strlen(domain);
  char *dots = strchr(domain, '.');

  /* Match whole labels only. Empty domain matches no dots (any single label) */
  for (rbd = daemon->no_rebind; rbd; rbd = rbd->next)
    {
      if (dlen >= (tlen = strlen(rbd->domain)) &&
	hostname_isequal(rbd->domain, &domain[dlen - tlen]) &&
	(dlen == tlen || domain[dlen - tlen - 1] == '.'))
      return 1;

      if (tlen == 0 && !dots)
	return 1;
    }
  
  return 0;
}

static int forward_query(int udpfd, union mysockaddr *udpaddr,
			 union all_addr *dst_addr, unsigned int dst_iface,
			 struct dns_header *header, size_t plen,  char *limit, time_t now, 
			 struct frec *forward, int ad_reqd, int do_bit, int fast_retry)
{
  unsigned int flags = 0;
  unsigned int fwd_flags = 0;
  int is_dnssec = forward && (forward->flags & (FREC_DNSKEY_QUERY | FREC_DS_QUERY));
  struct server *master;
  void *hash = hash_questions(header, plen, daemon->namebuff);
  unsigned int gotname = extract_request(header, plen, daemon->namebuff, NULL);
  unsigned char *oph = find_pseudoheader(header, plen, NULL, NULL, NULL, NULL);
  int old_src = 0, old_reply = 0;
  int first, last, start = 0;
  int cacheable, forwarded = 0;
  size_t edns0_len;
  unsigned char *pheader;
  int ede = EDE_UNSET;
  (void)do_bit;
  
  if (header->hb4 & HB4_CD)
    fwd_flags |= FREC_CHECKING_DISABLED;
  if (ad_reqd)
    fwd_flags |= FREC_AD_QUESTION;
  if (oph)
    fwd_flags |= FREC_HAS_PHEADER;
#ifdef HAVE_DNSSEC
  if (do_bit)
    fwd_flags |= FREC_DO_QUESTION;
#endif
  
  /* Check for retry on existing query.
     FREC_DNSKEY and FREC_DS_QUERY are never set in flags, so the test below 
     ensures that no frec created for internal DNSSEC query can be returned here.
     
     Similarly FREC_NO_CACHE is never set in flags, so a query which is
     contigent on a particular source address EDNS0 option will never be matched. */
  if (forward)
    {
      old_src = 1;
      old_reply = 1;
    }
  else if ((forward = lookup_frec_by_query(hash, fwd_flags,
					   FREC_CHECKING_DISABLED | FREC_AD_QUESTION | FREC_DO_QUESTION |
					   FREC_HAS_PHEADER | FREC_DNSKEY_QUERY | FREC_DS_QUERY | FREC_NO_CACHE)))
    {
      struct frec_src *src;
      
      for (src = &forward->frec_src; src; src = src->next)
	if (src->orig_id == ntohs(header->id) && 
	    sockaddr_isequal(&src->source, udpaddr))
	  break;
      
      if (src)
	{
	  old_src = 1;
	  /* If a query is retried, use the log_id for the retry when logging the answer. */
	  src->log_id = daemon->log_id;
	}
      else
	{
	  /* Existing query, but from new source, just add this 
	     client to the list that will get the reply.*/
	  
	  /* Note whine_malloc() zeros memory. */
	  if (!daemon->free_frec_src &&
	      daemon->frec_src_count < daemon->ftabsize &&
	      (daemon->free_frec_src = whine_malloc(sizeof(struct frec_src))))
	    {
	      daemon->frec_src_count++;
	      daemon->free_frec_src->next = NULL;
	    }
	  
	  /* If we've been spammed with many duplicates, return REFUSED. */
	  if (!daemon->free_frec_src)
	    {
	      query_full(now, NULL);
	      /* This is tricky; if we're blasted with the same query
		 over and over, we'll end up taking this path each time
		 and never resetting until the frec gets deleted by
		 aging followed by the receipt of a different query. This
		 is a bit of a DoS vuln. Avoid by explicitly deleting the
		 frec once it expires. */
	      if (difftime(now, forward->time) >= TIMEOUT)
		free_frec(forward);
	      goto reply;
	    }
	  
	  src = daemon->free_frec_src;
	  daemon->free_frec_src = src->next;
	  src->next = forward->frec_src.next;
	  forward->frec_src.next = src;
	  src->orig_id = ntohs(header->id);
	  src->source = *udpaddr;
	  src->dest = *dst_addr;
	  src->log_id = daemon->log_id;
	  src->iface = dst_iface;
	  src->fd = udpfd;

	  /* closely spaced identical queries cannot be a try and a retry, so
	     it's safe to wait for the reply from the first without
	     forwarding the second. */
	  if (difftime(now, forward->time) < 2)
	  {
	    FTL_query_in_progress(daemon->log_display_id);
	    return 0;
	  }
	}
    }

  /* new query */
  if (!forward)
    {
      /* If the query is malformed, we can't forward it because
	 we can't get a reliable hash to recognise the answer. */
      if (!hash)
	{
	  flags = 0;
	  ede = EDE_INVALID_DATA;
	  goto reply;
	}
      
      if (lookup_domain(daemon->namebuff, gotname, &first, &last))
	flags = is_local_answer(now, first, daemon->namebuff);
      else
	{
	  /* no available server. */
	  ede = EDE_NOT_READY;
	  flags = 0;
	}
       
      /* don't forward A or AAAA queries for simple names, except the empty name */
      if (!flags &&
	  option_bool(OPT_NODOTS_LOCAL) &&
	  (gotname & (F_IPV4 | F_IPV6)) &&
	  !strchr(daemon->namebuff, '.') &&
	  strlen(daemon->namebuff) != 0)
	flags = check_for_local_domain(daemon->namebuff, now) ? F_NOERR : F_NXDOMAIN;
      
      /* Configured answer. */
      if (flags || ede == EDE_NOT_READY)
	goto reply;
      
      master = daemon->serverarray[first];
      
      if (!(forward = get_new_frec(now, master, 0)))
	goto reply;
      /* table full - flags == 0, return REFUSED */
      
      /* Keep copy of query if we're doing fast retry. */
      if (daemon->fast_retry_time != 0)
	{
	  forward->stash = blockdata_alloc((char *)header, plen);
	  forward->stash_len = plen;
	}
      
      forward->frec_src.log_id = daemon->log_id;
      forward->frec_src.source = *udpaddr;
      forward->frec_src.orig_id = ntohs(header->id);
      forward->frec_src.dest = *dst_addr;
      forward->frec_src.iface = dst_iface;
      forward->frec_src.next = NULL;
      forward->frec_src.fd = udpfd;
      forward->new_id = get_id();
      memcpy(forward->hash, hash, HASH_SIZE);
      forward->forwardall = 0;
      forward->flags = fwd_flags;
      if (domain_no_rebind(daemon->namebuff))
	forward->flags |= FREC_NOREBIND;
      if (header->hb4 & HB4_CD)
	forward->flags |= FREC_CHECKING_DISABLED;
      if (ad_reqd)
	forward->flags |= FREC_AD_QUESTION;
#ifdef HAVE_DNSSEC
      forward->work_counter = DNSSEC_WORK;
      if (do_bit)
	forward->flags |= FREC_DO_QUESTION;
#endif
      
      start = first;

      if (option_bool(OPT_ALL_SERVERS))
	forward->forwardall = 1;

      if (!option_bool(OPT_ORDER))
	{
	  if (master->forwardcount++ > FORWARD_TEST ||
	      difftime(now, master->forwardtime) > FORWARD_TIME ||
	      master->last_server == -1)
	    {
	      master->forwardtime = now;
	      master->forwardcount = 0;
	      forward->forwardall = 1;
	    }
	  else
	    start = master->last_server;
	}
    }
  else
    {
#ifdef HAVE_DNSSEC
      /* If we've already got an answer to this query, but we're awaiting keys for validation,
	 there's no point retrying the query, retry the key query instead...... */
      while (forward->blocking_query)
	forward = forward->blocking_query;

      if (forward->flags & (FREC_DNSKEY_QUERY | FREC_DS_QUERY))
	{
	  int is_sign;
	  unsigned char *pheader;
	  
	  /* log_id should match previous DNSSEC query. */
	  daemon->log_display_id = forward->frec_src.log_id;
	  
	  blockdata_retrieve(forward->stash, forward->stash_len, (void *)header);
	  plen = forward->stash_len;
	  /* get query for logging. */
	  extract_request(header, plen, daemon->namebuff, NULL);
	  
	  if (find_pseudoheader(header, plen, NULL, &pheader, &is_sign, NULL) && !is_sign)
	    PUTSHORT(SAFE_PKTSZ, pheader);

	  FTL_forwarding_retried(forward->sentto, forward->frec_src.log_id, daemon->log_display_id, true);
	  
	  /* Find suitable servers: should never fail. */
	  if (!filter_servers(forward->sentto->arrayposn, F_DNSSECOK, &first, &last))
	    return 0;
	  
	  is_dnssec = 1;
	  forward->forwardall = 1;
	}
      else
#endif
	{
	  /* retry on existing query, from original source. Send to all available servers  */
	  if (udpfd == -1 && !fast_retry)
	    forward->sentto->failed_queries++;
	  else
	    forward->sentto->retrys++;

	  FTL_forwarding_retried(forward->sentto, forward->frec_src.log_id, daemon->log_display_id, false);
	  
	  if (!filter_servers(forward->sentto->arrayposn, F_SERVER, &first, &last))
	    goto reply;
	  
	  master = daemon->serverarray[first];
	  
	  /* Forward to all available servers on retry of query from same host. */
	  if (!option_bool(OPT_ORDER) && old_src && !fast_retry)
	    forward->forwardall = 1;
	  else
	    {
	      start = forward->sentto->arrayposn;
	      
	      if (option_bool(OPT_ORDER) && !fast_retry)
		{
		  /* In strict order mode, there must be a server later in the list
		     left to send to, otherwise without the forwardall mechanism,
		     code further on will cycle around the list forwever if they
		     all return REFUSED. If at the last, give up.
		     Note that we can get here EITHER because a client retried,
		     or an upstream server returned REFUSED. The above only
		     applied in the later case. For client retries,
		     keep trying the last server.. */
		  if (++start == last)
		    {
		      if (old_reply)
			goto reply;
		      else
			start--;
		    }
		}
	    }	  
	}
      
      /* If we didn't get an answer advertising a maximal packet in EDNS,
	 fall back to 1280, which should work everywhere on IPv6.
	 If that generates an answer, it will become the new default
	 for this server */
      forward->flags |= FREC_TEST_PKTSZ;
    }

  /* We may be resending a DNSSEC query here, for which the below processing is not necessary. */
  if (!is_dnssec)
    {
      header->id = htons(forward->new_id);
      
      plen = add_edns0_config(header, plen, ((unsigned char *)header) + PACKETSZ, &forward->frec_src.source, now, &cacheable);
      
      if (!cacheable)
	forward->flags |= FREC_NO_CACHE;
      
#ifdef HAVE_DNSSEC
      if (option_bool(OPT_DNSSEC_VALID) && (master->flags & SERV_DO_DNSSEC))
	{
	  plen = add_do_bit(header, plen, ((unsigned char *) header) + PACKETSZ);
	  
	  /* For debugging, set Checking Disabled, otherwise, have the upstream check too,
	     this allows it to select auth servers when one is returning bad data. */
	  if (option_bool(OPT_DNSSEC_DEBUG))
	    header->hb4 |= HB4_CD;
	  
	}
#endif
      
      if (find_pseudoheader(header, plen, &edns0_len, &pheader, NULL, NULL))
	{
	  /* If there wasn't a PH before, and there is now, we added it. */
	  if (!oph)
	    forward->flags |= FREC_ADDED_PHEADER;
	  
	  /* If we're sending an EDNS0 with any options, we can't recreate the query from a reply. */
	  if (edns0_len > 11)
	    forward->flags |= FREC_HAS_EXTRADATA;
	  
	  /* Reduce udp size on retransmits. */
	  if (forward->flags & FREC_TEST_PKTSZ)
	    PUTSHORT(SAFE_PKTSZ, pheader);
	}
    }
  
  if (forward->forwardall)
    start = first;

  forwarded = 0;
  
  /* check for send errors here (no route to host) 
     if we fail to send to all nameservers, send back an error
     packet straight away (helps modem users when offline)  */

  while (1)
    { 
      int fd;
      struct server *srv = daemon->serverarray[start];
      
      if ((fd = allocate_rfd(&forward->rfds, srv)) != -1)
	{
	  
#ifdef HAVE_CONNTRACK
	  /* Copy connection mark of incoming query to outgoing connection. */
	  if (option_bool(OPT_CONNTRACK))
	    set_outgoing_mark(forward, fd);
#endif
	  
#ifdef HAVE_DNSSEC
	  if (option_bool(OPT_DNSSEC_VALID) && (forward->flags & FREC_ADDED_PHEADER))
	    {
	      /* Difficult one here. If our client didn't send EDNS0, we will have set the UDP
		 packet size to 512. But that won't provide space for the RRSIGS in many cases.
		 The RRSIGS will be stripped out before the answer goes back, so the packet should
		 shrink again. So, if we added a do-bit, bump the udp packet size to the value
		 known to be OK for this server. We check returned size after stripping and set
		 the truncated bit if it's still too big. */		  
	      unsigned char *pheader;
	      int is_sign;
	      if (find_pseudoheader(header, plen, NULL, &pheader, &is_sign, NULL) && !is_sign)
		PUTSHORT(srv->edns_pktsz, pheader);
	    }
#endif
	  
	  if (retry_send(sendto(fd, (char *)header, plen, 0,
				&srv->addr.sa,
				sa_len(&srv->addr))))
	    continue;
	  
	  if (errno == 0)
	    {
#ifdef HAVE_DUMPFILE
	      dump_packet_udp(DUMP_UP_QUERY, (void *)header, plen, NULL, &srv->addr, fd);
#endif
	      
	      /* Keep info in case we want to re-send this packet */
	      daemon->srv_save = srv;
	      daemon->packet_len = plen;
	      daemon->fd_save = fd;
	      
	      if (!(forward->flags & (FREC_DNSKEY_QUERY | FREC_DS_QUERY)))
		{
		  if (!gotname)
		    strcpy(daemon->namebuff, "query");
		  log_query_mysockaddr(F_SERVER | F_FORWARD, daemon->namebuff,
				       &srv->addr, NULL, 0);
		}
#ifdef HAVE_DNSSEC
	      else
		log_query_mysockaddr(F_NOEXTRA | F_DNSSEC | F_SERVER, daemon->namebuff, &srv->addr,
				     (forward->flags & FREC_DNSKEY_QUERY) ? "dnssec-retry[DNSKEY]" : "dnssec-retry[DS]", 0);
#endif

	      srv->queries++;
	      forwarded = 1;
	      forward->sentto = srv;
	      if (!forward->forwardall) 
		break;
	      forward->forwardall++;
	    }
	}
      
      if (++start == last)
	break;
    }
  
  if (forwarded || is_dnssec)
    {
      forward->forward_timestamp = dnsmasq_milliseconds();
      return 1;
    }
  
  /* could not send on, prepare to return */ 
  header->id = htons(forward->frec_src.orig_id);
  free_frec(forward); /* cancel */
  ede = EDE_NETERR;
  
 reply:
  if (udpfd != -1)
    {
      if (!(plen = make_local_answer(flags, gotname, plen, header, daemon->namebuff, limit, first, last, ede)))
	return 0;
      
      if (oph)
	{
	  u16 swap = htons((u16)ede);

	  if (ede != EDE_UNSET)
	    plen = add_pseudoheader(header, plen, (unsigned char *)limit, daemon->edns_pktsz, EDNS0_OPTION_EDE, (unsigned char *)&swap, 2, do_bit, 0);
	  else
	    plen = add_pseudoheader(header, plen, (unsigned char *)limit, daemon->edns_pktsz, 0, NULL, 0, do_bit, 0);
	}
      
#if defined(HAVE_CONNTRACK) && defined(HAVE_UBUS)
      if (option_bool(OPT_CMARK_ALST_EN))
	{
	  unsigned int mark;
	  int have_mark = get_incoming_mark(udpaddr, dst_addr, /* istcp: */ 0, &mark);
	  if (have_mark && ((u32)mark & daemon->allowlist_mask))
	    report_addresses(header, plen, mark);
	}
#endif
      
      send_from(udpfd, option_bool(OPT_NOWILD) || option_bool(OPT_CLEVERBIND), (char *)header, plen, udpaddr, dst_addr, dst_iface);
    }
	  
  return 0;
}

/* Check if any frecs need to do a retry, and action that if so. 
   Return time in milliseconds until he next retry will be required,
   or -1 if none. */
int fast_retry(time_t now)
{
  struct frec *f;
  int ret = -1;
  
  if (daemon->fast_retry_time != 0)
    {
      u32 millis = dnsmasq_milliseconds();
      
      for (f = daemon->frec_list; f; f = f->next)
	if (f->sentto && f->stash && difftime(now, f->time) < daemon->fast_retry_timeout)
	  {
#ifdef HAVE_DNSSEC
	    if (f->blocking_query)
	      continue;
#endif
	    /* t is milliseconds since last query sent. */ 
	    int to_run, t = (int)(millis - f->forward_timestamp);
	    
	    if (t < f->forward_delay)
	      to_run = f->forward_delay - t;
	    else
	      {
		unsigned char *udpsz;
		unsigned short udp_size =  PACKETSZ; /* default if no EDNS0 */
		struct dns_header *header = (struct dns_header *)daemon->packet;
		
		/* packet buffer overwritten */
		daemon->srv_save = NULL;
		
		blockdata_retrieve(f->stash, f->stash_len, (void *)header);
		
		/* UDP size already set in saved query. */
		if (find_pseudoheader(header, f->stash_len, NULL, &udpsz, NULL, NULL))
		  GETSHORT(udp_size, udpsz);
		
		daemon->log_display_id = f->frec_src.log_id;
		
		forward_query(-1, NULL, NULL, 0, header, f->stash_len, ((char *) header) + udp_size, now, f,
			      f->flags & FREC_AD_QUESTION, f->flags & FREC_DO_QUESTION, 1);

		to_run = f->forward_delay = 2 * f->forward_delay;
	      }

	    if (ret == -1 || ret > to_run)
	      ret = to_run;
	  }
      
    }
  return ret;
}

static struct ipsets *domain_find_sets(struct ipsets *setlist, const char *domain) {
  /* Similar algorithm to search_servers. */
  struct ipsets *ipset_pos, *ret = NULL;
  unsigned int namelen = strlen(domain);
  unsigned int matchlen = 0;
  for (ipset_pos = setlist; ipset_pos; ipset_pos = ipset_pos->next) 
    {
      unsigned int domainlen = strlen(ipset_pos->domain);
      const char *matchstart = domain + namelen - domainlen;
      if (namelen >= domainlen && hostname_isequal(matchstart, ipset_pos->domain) &&
          (domainlen == 0 || namelen == domainlen || *(matchstart - 1) == '.' ) &&
          domainlen >= matchlen) 
        {
          matchlen = domainlen;
          ret = ipset_pos;
        }
    }

  return ret;
}

static size_t process_reply(struct dns_header *header, time_t now, struct server *server, size_t n, int check_rebind, 
			    int no_cache, int cache_secure, int bogusanswer, int ad_reqd, int do_bit, int added_pheader, 
			    union mysockaddr *query_source, unsigned char *limit, int ede)
{
  unsigned char *pheader, *sizep;
  struct ipsets *ipsets = NULL, *nftsets = NULL;
  int munged = 0, is_sign;
  unsigned int rcode = RCODE(header);
  size_t plen; 
  /******** Pi-hole modification ********/
  unsigned char *pheader_copy = NULL;
  /**************************************/
    
  (void)ad_reqd;
  (void)do_bit;
  (void)bogusanswer;

#ifdef HAVE_IPSET
  if (daemon->ipsets && extract_request(header, n, daemon->namebuff, NULL))
    ipsets = domain_find_sets(daemon->ipsets, daemon->namebuff);
#endif

#ifdef HAVE_NFTSET
  if (daemon->nftsets && extract_request(header, n, daemon->namebuff, NULL))
    nftsets = domain_find_sets(daemon->nftsets, daemon->namebuff);
#endif

  if ((pheader = find_pseudoheader(header, n, &plen, &sizep, &is_sign, NULL)))
    {
      /* Get extended RCODE. */
      rcode |= sizep[2] << 4;

      // Pi-hole modification: Interpret the pseudoheader before
      // it might get stripped off below (added_pheader == true)
      FTL_parse_pseudoheaders(pheader, (size_t)plen);

      if (option_bool(OPT_CLIENT_SUBNET) && !check_source(header, plen, pheader, query_source))
	{
	  my_syslog(LOG_WARNING, _("discarding DNS reply: subnet option mismatch"));
	  return 0;
	}
      
      if (!is_sign)
	{
	  if (added_pheader)
	    {
	      /* client didn't send EDNS0, we added one, strip it off before returning answer. */
	      rrfilter(header, &n, RRFILTER_EDNS0);
	      pheader = NULL;
	    }
	  else
	    {
	      /* If upstream is advertising a larger UDP packet size
		 than we allow, trim it so that we don't get overlarge
		 requests for the client. We can't do this for signed packets. */
	      unsigned short udpsz;
	      GETSHORT(udpsz, sizep);
	      if (udpsz > daemon->edns_pktsz)
		{
		  sizep -= 2;
		  PUTSHORT(daemon->edns_pktsz, sizep);
		}

#ifdef HAVE_DNSSEC
	      /* If the client didn't set the do bit, but we did, reset it. */
	      if (option_bool(OPT_DNSSEC_VALID) && !do_bit)
		{
		  unsigned short flags;
		  sizep += 2; /* skip RCODE */
		  GETSHORT(flags, sizep);
		  flags &= ~0x8000;
		  sizep -= 2;
		  PUTSHORT(flags, sizep);
		}
#endif
	    }
	}
    }
  
  FTL_header_analysis(header->hb4, rcode, server, daemon->log_display_id);
  
  /* RFC 4035 sect 4.6 para 3 */
  if (!is_sign && !option_bool(OPT_DNSSEC_PROXY))
     header->hb4 &= ~HB4_AD;

  header->hb4 |= HB4_RA; /* recursion if available */

  if (OPCODE(header) != QUERY)
    return resize_packet(header, n, pheader, plen);

  if (rcode != NOERROR && rcode != NXDOMAIN)
    {
      union all_addr a;
      a.log.rcode = rcode;
      a.log.ede = ede;
      log_query(F_UPSTREAM | F_RCODE, "error", &a, NULL, 0);

      return resize_packet(header, n, pheader, plen);
    }
  
  /* Complain loudly if the upstream server is non-recursive. */
  if (!(header->hb4 & HB4_RA) && rcode == NOERROR &&
      server && !(server->flags & SERV_WARNED_RECURSIVE))
    {
      (void)prettyprint_addr(&server->addr, daemon->namebuff);
      my_syslog(LOG_WARNING, _("nameserver %s refused to do a recursive query"), daemon->namebuff);
      if (!option_bool(OPT_LOG))
	server->flags |= SERV_WARNED_RECURSIVE;
    }  

  if (daemon->bogus_addr && rcode != NXDOMAIN &&
      check_for_bogus_wildcard(header, n, daemon->namebuff, now))
    {
      munged = 1;
      SET_RCODE(header, NXDOMAIN);
      header->hb3 &= ~HB3_AA;
      cache_secure = 0;
      ede = EDE_BLOCKED;
    }
  else 
    {
      int doctored = 0;
      
      if (rcode == NXDOMAIN && 
	  extract_request(header, n, daemon->namebuff, NULL))
	{
	  if (check_for_local_domain(daemon->namebuff, now) ||
	      lookup_domain(daemon->namebuff, F_CONFIG, NULL, NULL))
	    {
	      /* if we forwarded a query for a locally known name (because it was for 
		 an unknown type) and the answer is NXDOMAIN, convert that to NODATA,
		 since we know that the domain exists, even if upstream doesn't */
	      munged = 1;
	      header->hb3 |= HB3_AA;
	      SET_RCODE(header, NOERROR);
	      cache_secure = 0;
	    }
	}

      switch (extract_addresses(header, n, daemon->namebuff, now, ipsets, nftsets, is_sign, check_rebind, no_cache, cache_secure, &doctored))
	{
	case 1:
	  my_syslog(LOG_WARNING, _("possible DNS-rebind attack detected: %s"), daemon->namebuff);
	  munged = 1;
	  cache_secure = 0;
	  ede = EDE_BLOCKED;
	  break;
	  
	  /* extract_addresses() found a malformed answer. */
	case 2:
	  munged = 1;
	  SET_RCODE(header, SERVFAIL);
	  cache_secure = 0;
	  ede = EDE_OTHER;
	  break;

	  /* Pi-hole modification */
	case 99:
	  cache_secure = 0;
	  // Make a private copy of the pheader to ensure
	  // we are not accidentially rewriting what is in
	  // the pheader when we're creating a crafted reply
	  // further below (when a query is to be blocked)
	  if (pheader)
	  {
	    pheader_copy = calloc(1, plen);
	    memcpy(pheader_copy, pheader, plen);
	  }

	  // Generate DNS packet for reply, a possibly existing pseudo header
	  // will be restored later inside resize_packet()
	  n = FTL_make_answer(header, ((char *) header) + 65536, n, &ede);
	  break;
	}

      if (rcode == NOERROR && rrfilter(header, &n, RRFILTER_CONF) > 0) 
	ede = EDE_FILTERED;
      
      if (doctored)
	cache_secure = 0;
    }
  
#ifdef HAVE_DNSSEC
  if (bogusanswer && !(header->hb4 & HB4_CD) && !option_bool(OPT_DNSSEC_DEBUG))
    {
      /* Bogus reply, turn into SERVFAIL */
      SET_RCODE(header, SERVFAIL);
      munged = 1;
    }

  if (option_bool(OPT_DNSSEC_VALID))
    {
      header->hb4 &= ~HB4_AD;
      
      if (!(header->hb4 & HB4_CD) && ad_reqd && cache_secure)
	header->hb4 |= HB4_AD;
      
      /* If the requestor didn't set the DO bit, don't return DNSSEC info. */
      if (!do_bit)
	rrfilter(header, &n, RRFILTER_DNSSEC);
    }
#endif

  /* do this after extract_addresses. Ensure NODATA reply and remove
     nameserver info. */
  if (munged)
    {
      header->ancount = htons(0);
      header->nscount = htons(0);
      header->arcount = htons(0);
      header->hb3 &= ~HB3_TC;
    }
  
  /* the bogus-nxdomain stuff, doctor and NXDOMAIN->NODATA munging can all elide
     sections of the packet. Find the new length here and put back pseudoheader
     if it was removed. */
  n = resize_packet(header, n, pheader_copy ? pheader_copy : pheader, plen);
  /******** Pi-hole modification ********/
  // The line above was modified to use
  // pheader_copy instead of pheader
  if(pheader_copy)
    free(pheader_copy);
  /**************************************/

  if (pheader && ede != EDE_UNSET)
    {
      u16 swap = htons((u16)ede);
      n = add_pseudoheader(header, n, limit, daemon->edns_pktsz, EDNS0_OPTION_EDE, (unsigned char *)&swap, 2, do_bit, 1);
    }

  if (RCODE(header) == NXDOMAIN)
    server->nxdomain_replies++;

  return n;
}

#ifdef HAVE_DNSSEC
static void dnssec_validate(struct frec *forward, struct dns_header *header,
			    ssize_t plen, int status, time_t now)
{
  daemon->log_display_id = forward->frec_src.log_id;
  
  /* We've had a reply already, which we're validating. Ignore this duplicate */
  if (forward->blocking_query)
    return;
  
  /* If all replies to a query are REFUSED, give up. */
  if (RCODE(header) == REFUSED)
    status = STAT_ABANDONED;
  else if (header->hb3 & HB3_TC)
    {
      /* Truncated answer can't be validated.
	 If this is an answer to a DNSSEC-generated query, we still
	 need to get the client to retry over TCP, so return
	 an answer with the TC bit set, even if the actual answer fits.
      */
      status = STAT_TRUNCATED;
      if (forward->flags & (FREC_DNSKEY_QUERY | FREC_DS_QUERY))
	{
	  unsigned char *p = (unsigned char *)(header+1);
	  if  (extract_name(header, plen, &p, daemon->namebuff, 0, 4) == 1)
	    log_query(F_UPSTREAM | F_NOEXTRA, daemon->namebuff, NULL, "truncated", (forward->flags & FREC_DNSKEY_QUERY) ? T_DNSKEY : T_DS);
	}
    }
  
  /* As soon as anything returns BOGUS, we stop and unwind, to do otherwise
     would invite infinite loops, since the answers to DNSKEY and DS queries
     will not be cached, so they'll be repeated. */
  if (!STAT_ISEQUAL(status, STAT_BOGUS) && !STAT_ISEQUAL(status, STAT_TRUNCATED) && !STAT_ISEQUAL(status, STAT_ABANDONED))
    {
      if (forward->flags & FREC_DNSKEY_QUERY)
	status = dnssec_validate_by_ds(now, header, plen, daemon->namebuff, daemon->keyname, forward->class);
      else if (forward->flags & FREC_DS_QUERY)
	status = dnssec_validate_ds(now, header, plen, daemon->namebuff, daemon->keyname, forward->class);
      else
	status = dnssec_validate_reply(now, header, plen, daemon->namebuff, daemon->keyname, &forward->class, 
				       !option_bool(OPT_DNSSEC_IGN_NS) && (forward->sentto->flags & SERV_DO_DNSSEC),
				       NULL, NULL, NULL);
#ifdef HAVE_DUMPFILE
      if (STAT_ISEQUAL(status, STAT_BOGUS))
	dump_packet_udp((forward->flags & (FREC_DNSKEY_QUERY | FREC_DS_QUERY)) ? DUMP_SEC_BOGUS : DUMP_BOGUS,
			header, (size_t)plen, &forward->sentto->addr, NULL, -daemon->port);
#endif
    }
  
  /* Can't validate, as we're missing key data. Put this
     answer aside, whilst we get that. */     
  if (STAT_ISEQUAL(status, STAT_NEED_DS) || STAT_ISEQUAL(status, STAT_NEED_KEY))
    {
      struct frec *new = NULL;
      struct blockdata *stash;
      
      /* Now save reply pending receipt of key data */
      if ((stash = blockdata_alloc((char *)header, plen)))
	{
	  /* validate routines leave name of required record in daemon->keyname */
	  unsigned int flags = STAT_ISEQUAL(status, STAT_NEED_KEY) ? FREC_DNSKEY_QUERY : FREC_DS_QUERY;

	  if ((new = lookup_frec_dnssec(daemon->keyname, forward->class, flags, header)))
	    {
	      /* This is tricky; it detects loops in the dependency
		 graph for DNSSEC validation, say validating A requires DS B
		 and validating DS B requires DNSKEY C and validating DNSKEY C requires DS B.
		 This should never happen in correctly signed records, but it's
		 likely the case that sufficiently broken ones can cause our validation
		 code requests to exhibit cycles. The result is that the ->blocking_query list
		 can form a cycle, and under certain circumstances that can lock us in 
		 an infinite loop. Here we transform the situation into ABANDONED. */
	      struct frec *f;
	      for (f = new; f; f = f->blocking_query)
		if (f == forward)
		  break;

	      if (!f)
		{
		  forward->next_dependent = new->dependent;
		  new->dependent = forward;
		  /* Make consistent, only replace query copy with unvalidated answer
		     when we set ->blocking_query. */
		  if (forward->stash)
		    blockdata_free(forward->stash);
		  forward->blocking_query = new;
		  forward->stash_len = plen;
		  forward->stash = stash;
		  return;
		}
	    }
	  else
	    {
	      struct server *server;
	      struct frec *orig;
	      void *hash;
	      size_t nn;
	      int serverind, fd;
	      struct randfd_list *rfds = NULL;
	      
	      /* Find the original query that started it all.... */
	      for (orig = forward; orig->dependent; orig = orig->dependent);
	      
	      /* Make sure we don't expire and free the orig frec during the
		 allocation of a new one: third arg of get_new_frec() does that. */
	      if ((serverind = dnssec_server(forward->sentto, daemon->keyname, NULL, NULL)) != -1 &&
		  (server = daemon->serverarray[serverind]) &&
		  (nn = dnssec_generate_query(header, ((unsigned char *) header) + server->edns_pktsz,
					      daemon->keyname, forward->class,
					      STAT_ISEQUAL(status, STAT_NEED_KEY) ? T_DNSKEY : T_DS, server->edns_pktsz)) && 
		  (hash = hash_questions(header, nn, daemon->namebuff)) &&
		  --orig->work_counter != 0 &&
		  (fd = allocate_rfd(&rfds, server)) != -1 &&
		  (new = get_new_frec(now, server, 1)))
		{
		  struct frec *next = new->next;
		  
		  *new = *forward; /* copy everything, then overwrite */
		  new->next = next;
		  new->blocking_query = NULL;
		  
		  new->frec_src.log_id = daemon->log_display_id = ++daemon->log_id;
		  new->sentto = server;
		  new->rfds = rfds;
		  new->frec_src.next = NULL;
		  new->flags &= ~(FREC_DNSKEY_QUERY | FREC_DS_QUERY | FREC_HAS_EXTRADATA);
		  new->flags |= flags;
		  new->forwardall = 0;
		  
		  forward->next_dependent = NULL;
		  new->dependent = forward; /* to find query awaiting new one. */
		  
		  /* Make consistent, only replace query copy with unvalidated answer
		     when we set ->blocking_query. */
		  forward->blocking_query = new; 
		  if (forward->stash)
		    blockdata_free(forward->stash);
		  forward->stash_len = plen;
		  forward->stash = stash;
		  
		  memcpy(new->hash, hash, HASH_SIZE);
		  new->new_id = get_id();
		  header->id = htons(new->new_id);
		  /* Save query for retransmission and de-dup */
		  new->stash = blockdata_alloc((char *)header, nn);
		  new->stash_len = nn;
		  if (daemon->fast_retry_time != 0)
		    new->forward_timestamp = dnsmasq_milliseconds();
		  
		  /* Don't resend this. */
		  daemon->srv_save = NULL;
		  
#ifdef HAVE_CONNTRACK
		  if (option_bool(OPT_CONNTRACK))
		    set_outgoing_mark(orig, fd);
#endif
		  
		  server_send(server, fd, header, nn, 0);
		  server->queries++;
#ifdef HAVE_DUMPFILE
		  dump_packet_udp(DUMP_SEC_QUERY, (void *)header, (size_t)nn, NULL, &server->addr, fd);
#endif
		  log_query_mysockaddr(F_NOEXTRA | F_DNSSEC | F_SERVER, daemon->keyname, &server->addr,
				       STAT_ISEQUAL(status, STAT_NEED_KEY) ? "dnssec-query[DNSKEY]" : "dnssec-query[DS]", 0);
		  return;
		}
	      
	      free_rfds(&rfds); /* error unwind */
	    }
	  
	  blockdata_free(stash); /* don't leak this on failure. */
	}

      /* sending DNSSEC query failed or loop detected. */
      status = STAT_ABANDONED;
    }

  /* Validated original answer, all done. */
  if (!forward->dependent)
    return_reply(now, forward, header, plen, status);
  else
    {
      /* validated subsidiary query/queries, (and cached result)
	 pop that and return to the previous query/queries we were working on. */
      struct frec *prev, *nxt = forward->dependent;
      
      free_frec(forward);
      
      while ((prev = nxt))
	{
	  /* ->next_dependent will have changed after return from recursive call below. */
	  nxt = prev->next_dependent;
	  prev->blocking_query = NULL; /* already gone */
	  blockdata_retrieve(prev->stash, prev->stash_len, (void *)header);
	  dnssec_validate(prev, header, prev->stash_len, status, now);
	}
    }
}
#endif

/* sets new last_server */
void reply_query(int fd, time_t now)
{
  /* packet from peer server, extract data for cache, and send to
     original requester */
  struct dns_header *header;
  union mysockaddr serveraddr;
  struct frec *forward;
  socklen_t addrlen = sizeof(serveraddr);
  ssize_t n = recvfrom(fd, daemon->packet, daemon->packet_buff_sz, 0, &serveraddr.sa, &addrlen);
  struct server *server;
  void *hash;
  int first, last, c;
    
  /* packet buffer overwritten */
  daemon->srv_save = NULL;

  /* Determine the address of the server replying  so that we can mark that as good */
  if (serveraddr.sa.sa_family == AF_INET6)
    serveraddr.in6.sin6_flowinfo = 0;
  
  header = (struct dns_header *)daemon->packet;

  if (n < (int)sizeof(struct dns_header) || !(header->hb3 & HB3_QR))
    return;

  hash = hash_questions(header, n, daemon->namebuff);
  
  if (!(forward = lookup_frec(ntohs(header->id), fd, hash, &first, &last)))
    return;
  
  /* spoof check: answer must come from known server, also
     we may have sent the same query to multiple servers from
     the same local socket, and would like to know which one has answered. */
  for (c = first; c != last; c++)
    if (sockaddr_isequal(&daemon->serverarray[c]->addr, &serveraddr))
      break;
  
  if (c == last)
    return;

  server = daemon->serverarray[c];

  FTL_header_analysis(header->hb4, RCODE(header), server, daemon->log_display_id);

  if (RCODE(header) != REFUSED)
    daemon->serverarray[first]->last_server = c;
  else if (daemon->serverarray[first]->last_server == c)
    daemon->serverarray[first]->last_server = -1;

  /* If sufficient time has elapsed, try and expand UDP buffer size again. */
  if (difftime(now, server->pktsz_reduced) > UDP_TEST_TIME)
    server->edns_pktsz = daemon->edns_pktsz;

  /* log_query gets called indirectly all over the place, so 
     pass these in global variables - sorry. */
  daemon->log_display_id = forward->frec_src.log_id;
  daemon->log_source_addr = &forward->frec_src.source;
  
#ifdef HAVE_DUMPFILE
  dump_packet_udp((forward->flags & (FREC_DNSKEY_QUERY | FREC_DS_QUERY)) ? DUMP_SEC_REPLY : DUMP_UP_REPLY,
		  (void *)header, n, &serveraddr, NULL, fd);
#endif

  if (daemon->ignore_addr && RCODE(header) == NOERROR &&
      check_for_ignored_address(header, n))
    return;
  
  /* Note: if we send extra options in the EDNS0 header, we can't recreate
     the query from the reply. */
  if ((RCODE(header) == REFUSED || RCODE(header) == SERVFAIL) &&
      forward->forwardall == 0 &&
      !(forward->flags & FREC_HAS_EXTRADATA))
    /* for broken servers, attempt to send to another one. */
    {
      unsigned char *pheader, *udpsz;
      unsigned short udp_size =  PACKETSZ; /* default if no EDNS0 */
      size_t plen;
      int is_sign;
      size_t nn = 0;
      
#ifdef HAVE_DNSSEC
      /* The query MAY have got a good answer, and be awaiting
	 the results of further queries, in which case
	 The Stash contains something else and we don't need to retry anyway. */
      if (forward->blocking_query)
	return;
      
      if (forward->flags & (FREC_DNSKEY_QUERY | FREC_DS_QUERY))
	{
	  /* DNSSEC queries have a copy of the original query stashed. */
	  blockdata_retrieve(forward->stash, forward->stash_len, (void *)header);
	  nn = forward->stash_len;
	  udp_size = daemon->edns_pktsz;
	}
      else
#endif
	{
	  /* in fast retry mode, we have a copy of the query. */
	  if (daemon->fast_retry_time != 0 && forward->stash)
	    {
	      blockdata_retrieve(forward->stash, forward->stash_len, (void *)header);
	      nn = forward->stash_len;
	      /* UDP size already set in saved query. */
	      if (find_pseudoheader(header, (size_t)n, NULL, &udpsz, NULL, NULL))
		GETSHORT(udp_size, udpsz);
	    }
	  else
	    {
	      /* recreate query from reply */
	      if ((pheader = find_pseudoheader(header, (size_t)n, &plen, &udpsz, &is_sign, NULL)))
		GETSHORT(udp_size, udpsz);
	      
	      /* If the client provides an EDNS0 UDP size, use that to limit our reply.
		 (bounded by the maximum configured). If no EDNS0, then it
		 defaults to 512 */
	      if (udp_size > daemon->edns_pktsz)
		udp_size = daemon->edns_pktsz;
	      else if (udp_size < PACKETSZ)
		udp_size = PACKETSZ; /* Sanity check - can't reduce below default. RFC 6891 6.2.3 */
	      
	      header->ancount = htons(0);
	      header->nscount = htons(0);
	      header->arcount = htons(0);
	      header->hb3 &= ~(HB3_QR | HB3_AA | HB3_TC);
	      header->hb4 &= ~(HB4_RA | HB4_RCODE | HB4_CD | HB4_AD);
	      if (forward->flags & FREC_CHECKING_DISABLED)
		header->hb4 |= HB4_CD;
	      if (forward->flags & FREC_AD_QUESTION)
		header->hb4 |= HB4_AD;

	      if (!is_sign &&
		  (nn = resize_packet(header, (size_t)n, pheader, plen)) &&
		  (forward->flags & FREC_DO_QUESTION))
		add_do_bit(header, nn,  (unsigned char *)pheader + plen);
	    }
	}
      
      if (nn)
	{
	  forward_query(-1, NULL, NULL, 0, header, nn, ((char *) header) + udp_size, now, forward,
			forward->flags & FREC_AD_QUESTION, forward->flags & FREC_DO_QUESTION, 0);
	  return;
	}
    }

  /* If the answer is an error, keep the forward record in place in case
     we get a good reply from another server. Kill it when we've
     had replies from all to avoid filling the forwarding table when
     everything is broken */

  /* decrement count of replies recieved if we sent to more than one server. */
  if (forward->forwardall && (--forward->forwardall > 1) && RCODE(header) == REFUSED)
    return;

  /* We tried resending to this server with a smaller maximum size and got an answer.
     Make that permanent. To avoid reduxing the packet size for a single dropped packet,
     only do this when we get a truncated answer, or one larger than the safe size. */
  if (server->edns_pktsz > SAFE_PKTSZ && (forward->flags & FREC_TEST_PKTSZ) && 
      ((header->hb3 & HB3_TC) || n >= SAFE_PKTSZ))
    {
      server->edns_pktsz = SAFE_PKTSZ;
      server->pktsz_reduced = now;
      (void)prettyprint_addr(&server->addr, daemon->addrbuff);
      my_syslog(LOG_WARNING, _("reducing DNS packet size for nameserver %s to %d"), daemon->addrbuff, SAFE_PKTSZ);
    }

  forward->sentto = server;

  /* We have a good answer, and will now validate it or return it. 
     It may be some time before this the validation completes, but we don't need
     any more answers, so close the socket(s) on which we were expecting
     answers, to conserve file descriptors, and to save work reading and
     discarding answers for other upstreams. */
  free_rfds(&forward->rfds);

  /* calculate modified moving average of server latency */
  if (server->query_latency == 0)
    server->mma_latency = (dnsmasq_milliseconds() - forward->forward_timestamp) * 128; /* init */
  else
    server->mma_latency += dnsmasq_milliseconds() - forward->forward_timestamp - server->query_latency;
  /* denominator controls how many queries we average over. */
  server->query_latency = server->mma_latency/128;
  
  
#ifdef HAVE_DNSSEC
  if ((forward->sentto->flags & SERV_DO_DNSSEC) && 
      option_bool(OPT_DNSSEC_VALID) &&
      !(forward->flags & FREC_CHECKING_DISABLED))
    dnssec_validate(forward, header, n, STAT_OK, now);
  else
#endif
    return_reply(now, forward, header, n, STAT_OK); 
}

static void return_reply(time_t now, struct frec *forward, struct dns_header *header, ssize_t n, int status)
{
  int check_rebind = 0, no_cache_dnssec = 0, cache_secure = 0, bogusanswer = 0;
  size_t nn;
  int ede = EDE_UNSET;

  (void)status;

  daemon->log_display_id = forward->frec_src.log_id;
  daemon->log_source_addr = &forward->frec_src.source;
  
  /* Don't cache replies where DNSSEC validation was turned off, either
     the upstream server told us so, or the original query specified it.  */
  if ((header->hb4 & HB4_CD) || (forward->flags & FREC_CHECKING_DISABLED))
    no_cache_dnssec = 1;

#ifdef HAVE_DNSSEC
  if (!STAT_ISEQUAL(status, STAT_OK))
    {
      /* status is STAT_OK when validation not turned on. */
      no_cache_dnssec = 0;
      
      if (STAT_ISEQUAL(status, STAT_TRUNCATED))
	{
	  header->hb3 |= HB3_TC;
	  log_query(F_SECSTAT, "result", NULL, "TRUNCATED", 0);
	}
      else
	{
	  char *result, *domain = "result";
	  union all_addr a;

	  a.log.ede = ede = errflags_to_ede(status);

	  if (STAT_ISEQUAL(status, STAT_ABANDONED))
	    {
	      result = "ABANDONED";
	      status = STAT_BOGUS;
	    }
	  else
	    result = (STAT_ISEQUAL(status, STAT_SECURE) ? "SECURE" : (STAT_ISEQUAL(status, STAT_INSECURE) ? "INSECURE" : "BOGUS"));
	  
	  if (STAT_ISEQUAL(status, STAT_SECURE))
	    cache_secure = 1;
	  else if (STAT_ISEQUAL(status, STAT_BOGUS))
	    {
	      no_cache_dnssec = 1;
	      bogusanswer = 1;
	      
	      if (extract_request(header, n, daemon->namebuff, NULL))
		domain = daemon->namebuff;
	    }
      
	  log_query(F_SECSTAT, domain, &a, result, 0);
	}
    }
#endif
  
  if (option_bool(OPT_NO_REBIND))
    check_rebind = !(forward->flags & FREC_NOREBIND);
  
  /* restore CD bit to the value in the query */
  if (forward->flags & FREC_CHECKING_DISABLED)
    header->hb4 |= HB4_CD;
  else
    header->hb4 &= ~HB4_CD;
  
  /* Never cache answers which are contingent on the source or MAC address EDSN0 option,
     since the cache is ignorant of such things. */
  if (forward->flags & FREC_NO_CACHE)
    no_cache_dnssec = 1;
  
  if ((nn = process_reply(header, now, forward->sentto, (size_t)n, check_rebind, no_cache_dnssec, cache_secure, bogusanswer, 
			  forward->flags & FREC_AD_QUESTION, forward->flags & FREC_DO_QUESTION, 
			  forward->flags & FREC_ADDED_PHEADER, &forward->frec_src.source,
			  ((unsigned char *)header) + daemon->edns_pktsz, ede)))
    {
      struct frec_src *src;
      
      header->id = htons(forward->frec_src.orig_id);
#ifdef HAVE_DNSSEC
      /* We added an EDNSO header for the purpose of getting DNSSEC RRs, and set the value of the UDP payload size
	 greater than the no-EDNS0-implied 512 to have space for the RRSIGS. If, having stripped them and the EDNS0
	 header, the answer is still bigger than 512, truncate it and mark it so. The client then retries with TCP. */
      if (option_bool(OPT_DNSSEC_VALID) && (forward->flags & FREC_ADDED_PHEADER) && (nn > PACKETSZ))
	{
	  header->ancount = htons(0);
	  header->nscount = htons(0);
	  header->arcount = htons(0);
	  header->hb3 |= HB3_TC;
	  nn = resize_packet(header, nn, NULL, 0);
	}
#endif
      
      for (src = &forward->frec_src; src; src = src->next)
	{
	  header->id = htons(src->orig_id);
	  
#if defined(HAVE_CONNTRACK) && defined(HAVE_UBUS)
	  if (option_bool(OPT_CMARK_ALST_EN))
	    {
	      unsigned int mark;
	      int have_mark = get_incoming_mark(&src->source, &src->dest, /* istcp: */ 0, &mark);
	      if (have_mark && ((u32)mark & daemon->allowlist_mask))
		report_addresses(header, nn, mark);
	    }
#endif
	  
	  /* Pi-hole modification */
	  int first_ID = -1;
	  
	  if (src->fd != -1)
	    {
#ifdef HAVE_DUMPFILE
	      dump_packet_udp(DUMP_REPLY, daemon->packet, (size_t)nn, NULL, &src->source, src->fd);
#endif 
	      send_from(src->fd, option_bool(OPT_NOWILD) || option_bool (OPT_CLEVERBIND), daemon->packet, nn, 
			&src->source, &src->dest, src->iface);
	      
	      if (option_bool(OPT_EXTRALOG) && src != &forward->frec_src)
		{
		  daemon->log_display_id = src->log_id;
		  daemon->log_source_addr = &src->source;
		  log_query(F_UPSTREAM, "query", NULL, "duplicate", 0);
		}
	    }
	  /* Pi-hole modification */
	  FTL_multiple_replies(src->log_id, &first_ID);
	}
    }

  free_frec(forward); /* cancel */
}


#ifdef HAVE_CONNTRACK
static int is_query_allowed_for_mark(u32 mark, const char *name)
{
  int is_allowable_name, did_validate_name = 0;
  struct allowlist *allowlists;
  char **patterns_pos;
  
  for (allowlists = daemon->allowlists; allowlists; allowlists = allowlists->next)
    if (allowlists->mark == (mark & daemon->allowlist_mask & allowlists->mask))
      for (patterns_pos = allowlists->patterns; *patterns_pos; patterns_pos++)
	{
	  if (!strcmp(*patterns_pos, "*"))
	    return 1;
	  if (!did_validate_name)
	    {
	      is_allowable_name = name ? is_valid_dns_name(name) : 0;
	      did_validate_name = 1;
	    }
	  if (is_allowable_name && is_dns_name_matching_pattern(name, *patterns_pos))
	    return 1;
	}
  return 0;
}

static size_t answer_disallowed(struct dns_header *header, size_t qlen, u32 mark, const char *name)
{
  unsigned char *p;
  (void)name;
  (void)mark;
  
#ifdef HAVE_UBUS
  if (name)
    ubus_event_bcast_connmark_allowlist_refused(mark, name);
#endif
  
  setup_reply(header, /* flags: */ 0, EDE_BLOCKED);
  
  if (!(p = skip_questions(header, qlen)))
    return 0;
  return p - (unsigned char *)header;
}
#endif

void receive_query(struct listener *listen, time_t now)
{
  struct dns_header *header = (struct dns_header *)daemon->packet;
  union mysockaddr source_addr;
  unsigned char *pheader;
  unsigned short type, udp_size = PACKETSZ; /* default if no EDNS0 */
  union all_addr dst_addr;
  struct in_addr netmask, dst_addr_4;
  size_t m;
  ssize_t n;
  int if_index = 0, auth_dns = 0, do_bit = 0, have_pseudoheader = 0;
#ifdef HAVE_CONNTRACK
  unsigned int mark = 0;
  int have_mark = 0;
  int is_single_query = 0, allowed = 1;
#endif
#ifdef HAVE_AUTH
  int local_auth = 0;
#endif
  struct iovec iov[1];
  struct msghdr msg;
  struct cmsghdr *cmptr;
  union {
    struct cmsghdr align; /* this ensures alignment */
    char control6[CMSG_SPACE(sizeof(struct in6_pktinfo))];
#if defined(HAVE_LINUX_NETWORK)
    char control[CMSG_SPACE(sizeof(struct in_pktinfo))];
#elif defined(IP_RECVDSTADDR) && defined(HAVE_SOLARIS_NETWORK)
    char control[CMSG_SPACE(sizeof(struct in_addr)) +
		 CMSG_SPACE(sizeof(unsigned int))];
#elif defined(IP_RECVDSTADDR)
    char control[CMSG_SPACE(sizeof(struct in_addr)) +
		 CMSG_SPACE(sizeof(struct sockaddr_dl))];
#endif
  } control_u;
  int family = listen->addr.sa.sa_family;
   /* Can always get recvd interface for IPv6 */
  int check_dst = !option_bool(OPT_NOWILD) || family == AF_INET6;

  /************ Pi-hole modification ************/
  bool piholeblocked = false;
  /**********************************************/
  
  /* packet buffer overwritten */
  daemon->srv_save = NULL;

  dst_addr_4.s_addr = dst_addr.addr4.s_addr = 0;
  netmask.s_addr = 0;
  
  if (option_bool(OPT_NOWILD) && listen->iface)
    {
      auth_dns = listen->iface->dns_auth;
     
      if (family == AF_INET)
	{
	  dst_addr_4 = dst_addr.addr4 = listen->iface->addr.in.sin_addr;
	  netmask = listen->iface->netmask;
	}
    }
  
  iov[0].iov_base = daemon->packet;
  iov[0].iov_len = daemon->edns_pktsz;
    
  msg.msg_control = control_u.control;
  msg.msg_controllen = sizeof(control_u);
  msg.msg_flags = 0;
  msg.msg_name = &source_addr;
  msg.msg_namelen = sizeof(source_addr);
  msg.msg_iov = iov;
  msg.msg_iovlen = 1;
  
  if ((n = recvmsg(listen->fd, &msg, 0)) == -1)
    return;
  
  if (n < (int)sizeof(struct dns_header) || 
      (msg.msg_flags & MSG_TRUNC) ||
      (header->hb3 & HB3_QR))
    return;

  /* Clear buffer beyond request to avoid risk of
     information disclosure. */
  memset(daemon->packet + n, 0, daemon->edns_pktsz - n);
  
  source_addr.sa.sa_family = family;
  
  if (family == AF_INET)
    {
       /* Source-port == 0 is an error, we can't send back to that. 
	  http://www.ietf.org/mail-archive/web/dnsop/current/msg11441.html */
      if (source_addr.in.sin_port == 0)
	return;
    }
  else
    {
      /* Source-port == 0 is an error, we can't send back to that. */
      if (source_addr.in6.sin6_port == 0)
	return;
      source_addr.in6.sin6_flowinfo = 0;
    }
  
  /* We can be configured to only accept queries from at-most-one-hop-away addresses. */
  if (option_bool(OPT_LOCAL_SERVICE))
    {
      struct addrlist *addr;

      if (family == AF_INET6) 
	{
	  for (addr = daemon->interface_addrs; addr; addr = addr->next)
	    if ((addr->flags & ADDRLIST_IPV6) &&
		is_same_net6(&addr->addr.addr6, &source_addr.in6.sin6_addr, addr->prefixlen))
	      break;
	}
      else
	{
	  struct in_addr netmask;
	  for (addr = daemon->interface_addrs; addr; addr = addr->next)
	    {
	      netmask.s_addr = htonl(~(in_addr_t)0 << (32 - addr->prefixlen));
	      if (!(addr->flags & ADDRLIST_IPV6) &&
		  is_same_net(addr->addr.addr4, source_addr.in.sin_addr, netmask))
		break;
	    }
	}
      if (!addr)
	{
	  static int warned = 0;
	  if (!warned)
	    {
	      prettyprint_addr(&source_addr, daemon->addrbuff);
	      my_syslog(LOG_WARNING, _("ignoring query from non-local network %s (logged only once)"), daemon->addrbuff);
	      warned = 1;
	    }
	  return;
	}
    }

  if (check_dst)
    {
      struct ifreq ifr;

      if (msg.msg_controllen < sizeof(struct cmsghdr))
	return;

#if defined(HAVE_LINUX_NETWORK)
      if (family == AF_INET)
	for (cmptr = CMSG_FIRSTHDR(&msg); cmptr; cmptr = CMSG_NXTHDR(&msg, cmptr))
	  if (cmptr->cmsg_level == IPPROTO_IP && cmptr->cmsg_type == IP_PKTINFO)
	    {
	      union {
		unsigned char *c;
		struct in_pktinfo *p;
	      } p;
	      p.c = CMSG_DATA(cmptr);
	      dst_addr_4 = dst_addr.addr4 = p.p->ipi_spec_dst;
	      if_index = p.p->ipi_ifindex;
	    }
#elif defined(IP_RECVDSTADDR) && defined(IP_RECVIF)
      if (family == AF_INET)
	{
	  for (cmptr = CMSG_FIRSTHDR(&msg); cmptr; cmptr = CMSG_NXTHDR(&msg, cmptr))
	    {
	      union {
		unsigned char *c;
		unsigned int *i;
		struct in_addr *a;
#ifndef HAVE_SOLARIS_NETWORK
		struct sockaddr_dl *s;
#endif
	      } p;
	       p.c = CMSG_DATA(cmptr);
	       if (cmptr->cmsg_level == IPPROTO_IP && cmptr->cmsg_type == IP_RECVDSTADDR)
		 dst_addr_4 = dst_addr.addr4 = *(p.a);
	       else if (cmptr->cmsg_level == IPPROTO_IP && cmptr->cmsg_type == IP_RECVIF)
#ifdef HAVE_SOLARIS_NETWORK
		 if_index = *(p.i);
#else
  	         if_index = p.s->sdl_index;
#endif
	    }
	}
#endif
      
      if (family == AF_INET6)
	{
	  for (cmptr = CMSG_FIRSTHDR(&msg); cmptr; cmptr = CMSG_NXTHDR(&msg, cmptr))
	    if (cmptr->cmsg_level == IPPROTO_IPV6 && cmptr->cmsg_type == daemon->v6pktinfo)
	      {
		union {
		  unsigned char *c;
		  struct in6_pktinfo *p;
		} p;
		p.c = CMSG_DATA(cmptr);
		  
		dst_addr.addr6 = p.p->ipi6_addr;
		if_index = p.p->ipi6_ifindex;
	      }
	}
      
      /* enforce available interface configuration */
      
      if (!indextoname(listen->fd, if_index, ifr.ifr_name))
	return;
      
      if (!iface_check(family, &dst_addr, ifr.ifr_name, &auth_dns))
	{
	   if (!option_bool(OPT_CLEVERBIND))
	     enumerate_interfaces(0); 
	   if (!loopback_exception(listen->fd, family, &dst_addr, ifr.ifr_name) &&
	       !label_exception(if_index, family, &dst_addr))
	     return;
	}

      if (family == AF_INET && option_bool(OPT_LOCALISE))
	{
	  struct irec *iface;
	  
	  /* get the netmask of the interface which has the address we were sent to.
	     This is no necessarily the interface we arrived on. */
	  
	  for (iface = daemon->interfaces; iface; iface = iface->next)
	    if (iface->addr.sa.sa_family == AF_INET &&
		iface->addr.in.sin_addr.s_addr == dst_addr_4.s_addr)
	      break;
	  
	  /* interface may be new */
	  if (!iface && !option_bool(OPT_CLEVERBIND))
	    enumerate_interfaces(0); 
	  
	  for (iface = daemon->interfaces; iface; iface = iface->next)
	    if (iface->addr.sa.sa_family == AF_INET &&
		iface->addr.in.sin_addr.s_addr == dst_addr_4.s_addr)
	      break;
	  
	  /* If we failed, abandon localisation */
	  if (iface)
	    netmask = iface->netmask;
	  else
	    dst_addr_4.s_addr = 0;
	}
    }
    /********************* Pi-hole modification ***********************/
    // This gets the interface in all cases where this is possible here
    FTL_iface(listen->iface, &dst_addr, family);
    /****************************************************************/
   
  /* log_query gets called indirectly all over the place, so 
     pass these in global variables - sorry. */
  daemon->log_display_id = ++daemon->log_id;
  daemon->log_source_addr = &source_addr;

#ifdef HAVE_DUMPFILE
  dump_packet_udp(DUMP_QUERY, daemon->packet, (size_t)n, &source_addr, NULL, listen->fd);
#endif
  
#ifdef HAVE_CONNTRACK
  if (option_bool(OPT_CMARK_ALST_EN))
    have_mark = get_incoming_mark(&source_addr, &dst_addr, /* istcp: */ 0, &mark);
#endif
  //********************** Pi-hole modification **********************//
  pheader = find_pseudoheader(header, (size_t)n, NULL, &pheader, NULL, NULL);
  FTL_parse_pseudoheaders(pheader, (size_t)n);
  //******************************************************************//
	  
  if (extract_request(header, (size_t)n, daemon->namebuff, &type))
    {
#ifdef HAVE_AUTH
      struct auth_zone *zone;
#endif
      log_query_mysockaddr(F_QUERY | F_FORWARD, daemon->namebuff,
			   &source_addr, auth_dns ? "auth" : "query", type);
      piholeblocked = FTL_new_query(F_QUERY | F_FORWARD , daemon->namebuff,
				    &source_addr, auth_dns ? "auth" : "query", type, daemon->log_display_id, UDP);
      
#ifdef HAVE_CONNTRACK
      is_single_query = 1;
#endif

#ifdef HAVE_AUTH
      /* find queries for zones we're authoritative for, and answer them directly */
      if (!auth_dns && !option_bool(OPT_LOCALISE))
	for (zone = daemon->auth_zones; zone; zone = zone->next)
	  if (in_zone(zone, daemon->namebuff, NULL))
	    {
	      auth_dns = 1;
	      local_auth = 1;
	      break;
	    }
#endif
      
#ifdef HAVE_LOOP
      /* Check for forwarding loop */
      if (detect_loop(daemon->namebuff, type))
	return;
#endif
    }
  
  if (find_pseudoheader(header, (size_t)n, NULL, &pheader, NULL, NULL))
    { 
      unsigned short flags;
      
      have_pseudoheader = 1;
      GETSHORT(udp_size, pheader);
      pheader += 2; /* ext_rcode */
      GETSHORT(flags, pheader);
      
      if (flags & 0x8000)
	do_bit = 1;/* do bit */ 
	
      /* If the client provides an EDNS0 UDP size, use that to limit our reply.
	 (bounded by the maximum configured). If no EDNS0, then it
	 defaults to 512. We write this value into the query packet too, so that
	 if it's forwarded, we don't specify a maximum size greater than we can handle. */
      if (udp_size > daemon->edns_pktsz)
	udp_size = daemon->edns_pktsz;
      else if (udp_size < PACKETSZ)
	udp_size = PACKETSZ; /* Sanity check - can't reduce below default. RFC 6891 6.2.3 */

      pheader -= 6; /* ext_class */
      PUTSHORT(udp_size, pheader); /* Bounding forwarded queries to maximum configured */
    }
  
#ifdef HAVE_CONNTRACK
#ifdef HAVE_AUTH
  if (!auth_dns || local_auth)
#endif
    if (option_bool(OPT_CMARK_ALST_EN) && have_mark && ((u32)mark & daemon->allowlist_mask))
      allowed = is_query_allowed_for_mark((u32)mark, is_single_query ? daemon->namebuff : NULL);
#endif
  
  if (0);
#ifdef HAVE_CONNTRACK
  else if (!allowed)
    {
      u16 swap = htons(EDE_BLOCKED);

      m = answer_disallowed(header, (size_t)n, (u32)mark, is_single_query ? daemon->namebuff : NULL);
      
      if (have_pseudoheader && m != 0)
	m = add_pseudoheader(header,  m,  ((unsigned char *) header) + udp_size, daemon->edns_pktsz,
			     EDNS0_OPTION_EDE, (unsigned char *)&swap, 2, do_bit, 0);
      
      if (m >= 1)
	{
#ifdef HAVE_DUMPFILE
	  dump_packet_udp(DUMP_REPLY, daemon->packet, m, NULL, &source_addr, listen->fd);
#endif
	  send_from(listen->fd, option_bool(OPT_NOWILD) || option_bool(OPT_CLEVERBIND),
		    (char *)header, m, &source_addr, &dst_addr, if_index);
	  daemon->metrics[METRIC_DNS_LOCAL_ANSWERED]++;
	}
    }
#endif
#ifdef HAVE_AUTH
  else if (auth_dns)
    {
      m = answer_auth(header, ((char *) header) + udp_size, (size_t)n, now, &source_addr, 
		      local_auth, do_bit, have_pseudoheader);
      if (m >= 1)
	{
#ifdef HAVE_DUMPFILE
	  dump_packet_udp(DUMP_REPLY, daemon->packet, m, NULL, &source_addr, listen->fd);
#endif
#if defined(HAVE_CONNTRACK) && defined(HAVE_UBUS)
	  if (local_auth)
	    if (option_bool(OPT_CMARK_ALST_EN) && have_mark && ((u32)mark & daemon->allowlist_mask))
	      report_addresses(header, m, mark);
#endif
	  send_from(listen->fd, option_bool(OPT_NOWILD) || option_bool(OPT_CLEVERBIND),
		    (char *)header, m, &source_addr, &dst_addr, if_index);
	  daemon->metrics[METRIC_DNS_AUTH_ANSWERED]++;
	}
    }
#endif
  else
    {
      int stale, filtered;
      int ad_reqd = do_bit;
      int fd = listen->fd;
      struct blockdata *saved_question = NULL;
      
      /* In case answer is stale */
      if (daemon->cache_max_expiry != 0)
	saved_question = blockdata_alloc((char *) header, (size_t)n);
      
      /* RFC 6840 5.7 */
      if (header->hb4 & HB4_AD)
	ad_reqd = 1;

      /************ Pi-hole modification ************/
      if(piholeblocked)
	{
	  // Generate DNS packet for reply
	  int ede = EDE_UNSET;
	  n = FTL_make_answer(header, ((char *) header) + udp_size, n, &ede);
	  // The pseudoheader may contain important information such as EDNS0 version important for
	  // some DNS resolvers (such as systemd-resolved) to work properly. We should not discard them.

	  // Check if this query is to be dropped. If so, return immediately without sending anything
	  if(n == 0)
	    return;

	  if (have_pseudoheader)
	  {
	    u16 swap = htons(ede);
	    if (ede != EDE_UNSET) // Add EDNS0 option EDE if applicable
	      n = add_pseudoheader(header, n, ((unsigned char *) header) + udp_size,
				   daemon->edns_pktsz, EDNS0_OPTION_EDE, (unsigned char *)&swap, 2, do_bit, 0);
	    else
	      n = add_pseudoheader(header, n, ((unsigned char *) header) + udp_size,
				   daemon->edns_pktsz, 0, NULL, 0, do_bit, 0);
	  }
	  send_from(listen->fd, option_bool(OPT_NOWILD) || option_bool(OPT_CLEVERBIND),
		    (char *)header, (size_t)n, &source_addr, &dst_addr, if_index);
	  daemon->metrics[METRIC_DNS_LOCAL_ANSWERED]++;
	  return;
	}
      /**********************************************/
      
      m = answer_request(header, ((char *) header) + udp_size, (size_t)n, 
			 dst_addr_4, netmask, now, ad_reqd, do_bit, have_pseudoheader, &stale, &filtered);
      
      if (m >= 1)
	{
	  if (have_pseudoheader)
	    {
	      int ede = EDE_UNSET;
<<<<<<< HEAD

=======
>>>>>>> 45b2c65e
	      if (filtered)
		ede = EDE_FILTERED;
	      else if (stale)
		ede = EDE_STALE;

	      if (ede != EDE_UNSET)
		{
		  u16 swap = htons(ede);
		  
		  m = add_pseudoheader(header,  m,  ((unsigned char *) header) + udp_size, daemon->edns_pktsz,
				       EDNS0_OPTION_EDE, (unsigned char *)&swap, 2, do_bit, 0);
		}
	    }
	  
#ifdef HAVE_DUMPFILE
	  dump_packet_udp(DUMP_REPLY, daemon->packet, m, NULL, &source_addr, listen->fd);
#endif
#if defined(HAVE_CONNTRACK) && defined(HAVE_UBUS)
	  if (option_bool(OPT_CMARK_ALST_EN) && have_mark && ((u32)mark & daemon->allowlist_mask))
	    report_addresses(header, m, mark);
#endif
	  send_from(listen->fd, option_bool(OPT_NOWILD) || option_bool(OPT_CLEVERBIND),
		    (char *)header, m, &source_addr, &dst_addr, if_index);
	  daemon->metrics[METRIC_DNS_LOCAL_ANSWERED]++;
	  if (stale)
	    daemon->metrics[METRIC_DNS_STALE_ANSWERED]++;
	}
      
      if (stale && saved_question)
	{
	  /* We answered with stale cache data, so forward the query anyway to
	     refresh that. Restore saved query. */
	  blockdata_retrieve(saved_question, (size_t)n, header);
	  m = 0;
	  
	  /* We've already answered the client, so don't send it the answer 
	     when it comes back. */
	  fd = -1;
	}
      
      blockdata_free(saved_question);

      if (m == 0)
	{
	  if (forward_query(fd, &source_addr, &dst_addr, if_index,
			    header, (size_t)n,  ((char *) header) + udp_size, now, NULL, ad_reqd, do_bit, 0))
	    daemon->metrics[METRIC_DNS_QUERIES_FORWARDED]++;
	  else
	    daemon->metrics[METRIC_DNS_LOCAL_ANSWERED]++;
	}
    }
}

/* Send query in packet, qsize to a server determined by first,last,start and
   get the reply. return reply size. */
static ssize_t tcp_talk(int first, int last, int start, unsigned char *packet,  size_t qsize,
			int have_mark, unsigned int mark, struct server **servp)
{
  int firstsendto = -1;
  u16 *length = (u16 *)packet;
  unsigned char *payload = &packet[2];
  struct dns_header *header = (struct dns_header *)payload;
  unsigned char c1, c2;
  unsigned char hash[HASH_SIZE], *hashp;
  unsigned int rsize;
  
  (void)mark;
  (void)have_mark;

  if (!(hashp = hash_questions(header, (unsigned int)qsize, daemon->namebuff)))
    return 0;

  memcpy(hash, hashp, HASH_SIZE);
  
  while (1) 
    {
      int data_sent = 0, timedout = 0;
      struct server *serv;
      
      if (firstsendto == -1)
	firstsendto = start;
      else
	{
	  start++;
	  
	  if (start == last)
	    start = first;
	  
	  if (start == firstsendto)
	    break;
	}
      
      serv = daemon->serverarray[start];
      
    retry:
      *length = htons(qsize);
      
      if (serv->tcpfd == -1)
	{
	  if ((serv->tcpfd = socket(serv->addr.sa.sa_family, SOCK_STREAM, 0)) == -1)
	    continue;
	  
#ifdef HAVE_CONNTRACK
	  /* Copy connection mark of incoming query to outgoing connection. */
	  if (have_mark)
	    setsockopt(serv->tcpfd, SOL_SOCKET, SO_MARK, &mark, sizeof(unsigned int));
#endif			  
	  
	  if ((!local_bind(serv->tcpfd,  &serv->source_addr, serv->interface, 0, 1)))
	    {
	      close(serv->tcpfd);
	      serv->tcpfd = -1;
	      continue;
	    }

#ifdef TCP_SYNCNT
	  /* TCP connections by default take ages to time out. 
	     At least on Linux, we can reduce that to only two attempts
	     to get a reply. For DNS, that's more sensible. */
	  mark = 2;
	  setsockopt(serv->tcpfd, IPPROTO_TCP, TCP_SYNCNT, &mark, sizeof(unsigned int));
#endif
	  
#ifdef MSG_FASTOPEN
	  server_send(serv, serv->tcpfd, packet, qsize + sizeof(u16), MSG_FASTOPEN);
	  
	  if (errno == 0)
	    data_sent = 1;
	  else if (errno == ETIMEDOUT || errno == EHOSTUNREACH)
	    timedout = 1;
#endif
	  
	  /* If fastopen failed due to lack of reply, then there's no point in
	     trying again in non-FASTOPEN mode. */
	  if (timedout || (!data_sent && connect(serv->tcpfd, &serv->addr.sa, sa_len(&serv->addr)) == -1))
	    {
	      close(serv->tcpfd);
	      serv->tcpfd = -1;
	      continue;
	    }
	  
	  daemon->serverarray[first]->last_server = start;
	  serv->flags &= ~SERV_GOT_TCP;
	}
      
      if ((!data_sent && !read_write(serv->tcpfd, packet, qsize + sizeof(u16), 0)) ||
	  !read_write(serv->tcpfd, &c1, 1, 1) ||
	  !read_write(serv->tcpfd, &c2, 1, 1) ||
	  !read_write(serv->tcpfd, payload, (rsize = (c1 << 8) | c2), 1))
	{
	  close(serv->tcpfd);
	  serv->tcpfd = -1;
	  /* We get data then EOF, reopen connection to same server,
	     else try next. This avoids DoS from a server which accepts
	     connections and then closes them. */
	  if (serv->flags & SERV_GOT_TCP)
	    goto retry;
	  else
	    continue;
	}

      /* If the hash of the question section doesn't match the crc we sent, then
	 someone might be attempting to insert bogus values into the cache by 
	 sending replies containing questions and bogus answers. 
	 Try another server, or give up */
      if (!(hashp = hash_questions(header, rsize, daemon->namebuff)) || memcmp(hash, hashp, HASH_SIZE) != 0)
	continue;
      
      serv->flags |= SERV_GOT_TCP;
      
      *servp = serv;
      return rsize;
    }

  return 0;
}
		  
#ifdef HAVE_DNSSEC
/* Recurse down the key hierarchy */
static int tcp_key_recurse(time_t now, int status, struct dns_header *header, size_t n, 
			   int class, char *name, char *keyname, struct server *server, 
			   int have_mark, unsigned int mark, int *keycount)
{
  int first, last, start, new_status;
  unsigned char *packet = NULL;
  struct dns_header *new_header = NULL;
  
  FTL_header_analysis(header->hb4, RCODE(header), server, daemon->log_display_id);

  while (1)
    {
      size_t m;
      int log_save;
            
      /* limit the amount of work we do, to avoid cycling forever on loops in the DNS */
      if (--(*keycount) == 0)
	new_status = STAT_ABANDONED;
      else if (STAT_ISEQUAL(status, STAT_NEED_KEY))
	new_status = dnssec_validate_by_ds(now, header, n, name, keyname, class);
      else if (STAT_ISEQUAL(status, STAT_NEED_DS))
	new_status = dnssec_validate_ds(now, header, n, name, keyname, class);
      else 
	new_status = dnssec_validate_reply(now, header, n, name, keyname, &class,
					   !option_bool(OPT_DNSSEC_IGN_NS) && (server->flags & SERV_DO_DNSSEC),
					   NULL, NULL, NULL);
      
      if (!STAT_ISEQUAL(new_status, STAT_NEED_DS) && !STAT_ISEQUAL(new_status, STAT_NEED_KEY))
	break;

      /* Can't validate because we need a key/DS whose name now in keyname.
	 Make query for same, and recurse to validate */
      if (!packet)
	{
	  packet = whine_malloc(65536 + MAXDNAME + RRFIXEDSZ + sizeof(u16));
	  new_header = (struct dns_header *)&packet[2];
	}
      
      if (!packet)
	{
	  new_status = STAT_ABANDONED;
	  break;
	}

      m = dnssec_generate_query(new_header, ((unsigned char *) new_header) + 65536, keyname, class, 
				STAT_ISEQUAL(new_status, STAT_NEED_KEY) ? T_DNSKEY : T_DS, server->edns_pktsz);
      
      if ((start = dnssec_server(server, daemon->keyname, &first, &last)) == -1 ||
	  (m = tcp_talk(first, last, start, packet, m, have_mark, mark, &server)) == 0)
	{
	  new_status = STAT_ABANDONED;
	  break;
	}

      log_save = daemon->log_display_id;
      daemon->log_display_id = ++daemon->log_id;
      
      log_query_mysockaddr(F_NOEXTRA | F_DNSSEC | F_SERVER, keyname, &server->addr,
			    STAT_ISEQUAL(new_status, STAT_NEED_KEY) ? "dnssec-query[DNSKEY]" : "dnssec-query[DS]", 0);
            
      new_status = tcp_key_recurse(now, new_status, new_header, m, class, name, keyname, server, have_mark, mark, keycount);

      daemon->log_display_id = log_save;
      
      if (!STAT_ISEQUAL(new_status, STAT_OK))
	break;
    }
    
  if (packet)
    free(packet);
    
  return new_status;
}
#endif


/* The daemon forks before calling this: it should deal with one connection,
   blocking as necessary, and then return. Note, need to be a bit careful
   about resources for debug mode, when the fork is suppressed: that's
   done by the caller. */
unsigned char *tcp_request(int confd, time_t now,
			   union mysockaddr *local_addr, struct in_addr netmask, int auth_dns)
{
  size_t size = 0, saved_size = 0;
  int norebind;
#ifdef HAVE_CONNTRACK
  int is_single_query = 0, allowed = 1;
#endif
#ifdef HAVE_AUTH
  int local_auth = 0;
#endif
  int checking_disabled, do_bit, added_pheader = 0, have_pseudoheader = 0;
  int cacheable, no_cache_dnssec = 0, cache_secure = 0, bogusanswer = 0;
  size_t m;
  struct blockdata *saved_question = NULL;
  unsigned short qtype;
  unsigned int gotname;
  /* Max TCP packet + slop + size */
  unsigned char *packet = whine_malloc(65536 + MAXDNAME + RRFIXEDSZ + sizeof(u16));
  unsigned char *payload = &packet[2];
  unsigned char c1, c2;
  /* largest field in header is 16-bits, so this is still sufficiently aligned */
  struct dns_header *header = (struct dns_header *)payload;
  u16 *length = (u16 *)packet;
  struct server *serv;
  struct in_addr dst_addr_4;
  union mysockaddr peer_addr;
  socklen_t peer_len = sizeof(union mysockaddr);
  int query_count = 0;
  unsigned char *pheader;
  unsigned int mark = 0;
  int have_mark = 0;
  int first, last, filtered, stale, do_stale = 0;
  unsigned int flags = 0;
    
  /************ Pi-hole modification ************/
  bool piholeblocked = false;
  /**********************************************/

  if (!packet || getpeername(confd, (struct sockaddr *)&peer_addr, &peer_len) == -1)
    return packet;

#ifdef HAVE_CONNTRACK
  /* Get connection mark of incoming query to set on outgoing connections. */
  if (option_bool(OPT_CONNTRACK) || option_bool(OPT_CMARK_ALST_EN))
    {
      union all_addr local;
		      
      if (local_addr->sa.sa_family == AF_INET6)
	local.addr6 = local_addr->in6.sin6_addr;
      else
	local.addr4 = local_addr->in.sin_addr;
      
      have_mark = get_incoming_mark(&peer_addr, &local, 1, &mark);
    }
#endif	

  /* We can be configured to only accept queries from at-most-one-hop-away addresses. */
  if (option_bool(OPT_LOCAL_SERVICE))
    {
      struct addrlist *addr;

      if (peer_addr.sa.sa_family == AF_INET6) 
	{
	  for (addr = daemon->interface_addrs; addr; addr = addr->next)
	    if ((addr->flags & ADDRLIST_IPV6) &&
		is_same_net6(&addr->addr.addr6, &peer_addr.in6.sin6_addr, addr->prefixlen))
	      break;
	}
      else
	{
	  struct in_addr netmask;
	  for (addr = daemon->interface_addrs; addr; addr = addr->next)
	    {
	      netmask.s_addr = htonl(~(in_addr_t)0 << (32 - addr->prefixlen));
	      if (!(addr->flags & ADDRLIST_IPV6) && 
		  is_same_net(addr->addr.addr4, peer_addr.in.sin_addr, netmask))
		break;
	    }
	}
      if (!addr)
	{
	  prettyprint_addr(&peer_addr, daemon->addrbuff);
	  my_syslog(LOG_WARNING, _("ignoring query from non-local network %s"), daemon->addrbuff);
	  return packet;
	}
    }

  while (1)
    {
      int ede = EDE_UNSET;

      if (do_stale)
	{
	  /* We answered the last query with stale data. Now try and get fresh data.
	     Restore saved query */
	  if (!saved_question)
	    break;

	  blockdata_retrieve(saved_question, (size_t)saved_size, header);
	  size = saved_size;
	}
      else
	{
	  if (query_count == TCP_MAX_QUERIES)
	    return packet;

	  if (!read_write(confd, &c1, 1, 1) || !read_write(confd, &c2, 1, 1) ||
	      !(size = c1 << 8 | c2) ||
	      !read_write(confd, payload, size, 1))
	    return packet;
	}
      
      if (size < (int)sizeof(struct dns_header))
	continue;

      /* Clear buffer beyond request to avoid risk of
	 information disclosure. */
      memset(payload + size, 0, 65536 - size);
      
      query_count++;

      /* log_query gets called indirectly all over the place, so 
	 pass these in global variables - sorry. */
      daemon->log_display_id = ++daemon->log_id;
      daemon->log_source_addr = &peer_addr;
      
      /* save state of "cd" flag in query */
      if ((checking_disabled = header->hb4 & HB4_CD))
	no_cache_dnssec = 1;

      //********************** Pi-hole modification **********************//
      pheader = find_pseudoheader(header, (size_t)size, NULL, &pheader, NULL, NULL);
      FTL_parse_pseudoheaders(pheader, (size_t)size);
      //******************************************************************//
       
      if ((gotname = extract_request(header, (unsigned int)size, daemon->namebuff, &qtype)))
	{
#ifdef HAVE_AUTH
	  struct auth_zone *zone;
#endif

	  
#ifdef HAVE_CONNTRACK
	  is_single_query = 1;
#endif

	  if (!do_stale)
	    {
	      log_query_mysockaddr(F_QUERY | F_FORWARD, daemon->namebuff,
				   &peer_addr, auth_dns ? "auth" : "query", qtype);
	      
	      piholeblocked = FTL_new_query(F_QUERY | F_FORWARD, daemon->namebuff,
					    &peer_addr, auth_dns ? "auth" : "query", qtype, daemon->log_display_id, TCP);

#ifdef HAVE_AUTH
	      /* find queries for zones we're authoritative for, and answer them directly */
	      if (!auth_dns && !option_bool(OPT_LOCALISE))
		for (zone = daemon->auth_zones; zone; zone = zone->next)
		  if (in_zone(zone, daemon->namebuff, NULL))
		    {
		      auth_dns = 1;
		      local_auth = 1;
		      break;
		    }
#endif
	    }
	}
      
      norebind = domain_no_rebind(daemon->namebuff);
      
      if (local_addr->sa.sa_family == AF_INET)
	dst_addr_4 = local_addr->in.sin_addr;
      else
	dst_addr_4.s_addr = 0;
      
      do_bit = 0;

      if (find_pseudoheader(header, (size_t)size, NULL, &pheader, NULL, NULL))
	{ 
	  unsigned short flags;
	  
	  have_pseudoheader = 1;
	  pheader += 4; /* udp_size, ext_rcode */
	  GETSHORT(flags, pheader);
      
	  if (flags & 0x8000)
	    do_bit = 1; /* do bit */ 
	}
      
#ifdef HAVE_CONNTRACK
#ifdef HAVE_AUTH
      if (!auth_dns || local_auth)
#endif
	if (option_bool(OPT_CMARK_ALST_EN) && have_mark && ((u32)mark & daemon->allowlist_mask))
	  allowed = is_query_allowed_for_mark((u32)mark, is_single_query ? daemon->namebuff : NULL);
#endif

      if (0);
#ifdef HAVE_CONNTRACK
      else if (!allowed)
	{
	  u16 swap = htons(EDE_BLOCKED);

	  m = answer_disallowed(header, size, (u32)mark, is_single_query ? daemon->namebuff : NULL);
	  
	  if (have_pseudoheader && m != 0)
	    m = add_pseudoheader(header,  m, ((unsigned char *) header) + 65536, daemon->edns_pktsz,
				 EDNS0_OPTION_EDE, (unsigned char *)&swap, 2, do_bit, 0);
	}
#endif
#ifdef HAVE_AUTH
      else if (auth_dns)
	m = answer_auth(header, ((char *) header) + 65536, (size_t)size, now, &peer_addr, 
			local_auth, do_bit, have_pseudoheader);
#endif
      else
	{
	   int ad_reqd = do_bit;
	   /* RFC 6840 5.7 */
	   if (header->hb4 & HB4_AD)
	     ad_reqd = 1;

	  /************ Pi-hole modification ************/
	  // Interface name is known from before forking
	  if(piholeblocked)
	  {
	    int ede = EDE_UNSET;
	    stale = 0;
	    // Generate DNS packet for reply
	    m = FTL_make_answer(header, ((char *) header) + 65536, size, &ede);
	    // The pseudoheader may contain important information such as EDNS0 version important for
	    // some DNS resolvers (such as systemd-resolved) to work properly. We should not discard them.
	    if (have_pseudoheader && m > 0)
	    {
	      u16 swap = htons(ede);
	      if (ede != -1) // Add EDNS0 option EDE if applicable
		m = add_pseudoheader(header, m, ((unsigned char *) header) + 65536,
				     daemon->edns_pktsz, EDNS0_OPTION_EDE, (unsigned char *)&swap, 2, do_bit, 0);
	      else
		m = add_pseudoheader(header, m, ((unsigned char *) header) + 65536,
				     daemon->edns_pktsz, 0, NULL, 0, do_bit, 0);
	    }
	  }
	  else
	  {
	  /**********************************************/

	   if (do_stale)
	     m = 0;
	   else
	     {
	       if (daemon->cache_max_expiry != 0)
		 {
		   if (saved_question)
		     blockdata_free(saved_question);
		   
		   saved_question = blockdata_alloc((char *) header, (size_t)size);
		   saved_size = size;
		 }
	       
	       /* m > 0 if answered from cache */
	       m = answer_request(header, ((char *) header) + 65536, (size_t)size, 
				  dst_addr_4, netmask, now, ad_reqd, do_bit, have_pseudoheader, &stale, &filtered);
	     }
	  /* Do this by steam now we're not in the select() loop */
	  check_log_writer(1); 
	  
	  if (m == 0)
	    {
	      struct server *master;
	      int start;

	      if (lookup_domain(daemon->namebuff, gotname, &first, &last))
		flags = is_local_answer(now, first, daemon->namebuff);
	      else
		{
		  /* No configured servers */
		  ede = EDE_NOT_READY;
		  flags = 0;
		}
	      
	      /* don't forward A or AAAA queries for simple names, except the empty name */
	      if (!flags &&
		  option_bool(OPT_NODOTS_LOCAL) &&
		  (gotname & (F_IPV4 | F_IPV6)) &&
		  !strchr(daemon->namebuff, '.') &&
		  strlen(daemon->namebuff) != 0)
		flags = check_for_local_domain(daemon->namebuff, now) ? F_NOERR : F_NXDOMAIN;
		
	      if (!flags && ede != EDE_NOT_READY)
		{
		  master = daemon->serverarray[first];
		  
		  if (option_bool(OPT_ORDER) || master->last_server == -1)
		    start = first;
		  else
		    start = master->last_server;
		  
		  size = add_edns0_config(header, size, ((unsigned char *) header) + 65536, &peer_addr, now, &cacheable);
		  
#ifdef HAVE_DNSSEC
		  if (option_bool(OPT_DNSSEC_VALID) && (master->flags & SERV_DO_DNSSEC))
		    {
		      size = add_do_bit(header, size, ((unsigned char *) header) + 65536);
		      
		      /* For debugging, set Checking Disabled, otherwise, have the upstream check too,
			 this allows it to select auth servers when one is returning bad data. */
		      if (option_bool(OPT_DNSSEC_DEBUG))
			header->hb4 |= HB4_CD;
		    }
#endif
		  
		  /* Check if we added a pheader on forwarding - may need to
		     strip it from the reply. */
		  if (!have_pseudoheader && find_pseudoheader(header, size, NULL, NULL, NULL, NULL))
		    added_pheader = 1;
		  
		  /* Loop round available servers until we succeed in connecting to one. */
		  if ((m = tcp_talk(first, last, start, packet, size, have_mark, mark, &serv)) == 0)
		    {
		      ede = EDE_NETERR;
		      break;
		    }
		  
		  /* get query name again for logging - may have been overwritten */
		  if (!(gotname = extract_request(header, (unsigned int)size, daemon->namebuff, &qtype)))
		    strcpy(daemon->namebuff, "query");
		  log_query_mysockaddr(F_SERVER | F_FORWARD, daemon->namebuff, &serv->addr, NULL, 0);
		  
#ifdef HAVE_DNSSEC
		  if (option_bool(OPT_DNSSEC_VALID) && !checking_disabled && (master->flags & SERV_DO_DNSSEC))
		    {
		      int keycount = DNSSEC_WORK; /* Limit to number of DNSSEC questions, to catch loops and avoid filling cache. */
		      int status = tcp_key_recurse(now, STAT_OK, header, m, 0, daemon->namebuff, daemon->keyname, 
						   serv, have_mark, mark, &keycount);
		      char *result, *domain = "result";
		      
		      union all_addr a;
		      a.log.ede = ede = errflags_to_ede(status);
		      
		      if (STAT_ISEQUAL(status, STAT_ABANDONED))
			{
			  result = "ABANDONED";
			  status = STAT_BOGUS;
			}
		      else
			result = (STAT_ISEQUAL(status, STAT_SECURE) ? "SECURE" : (STAT_ISEQUAL(status, STAT_INSECURE) ? "INSECURE" : "BOGUS"));
		      
		      if (STAT_ISEQUAL(status, STAT_SECURE))
			cache_secure = 1;
		      else if (STAT_ISEQUAL(status, STAT_BOGUS))
			{
			  no_cache_dnssec = 1;
			  bogusanswer = 1;
			  
			  if (extract_request(header, m, daemon->namebuff, NULL))
			    domain = daemon->namebuff;
			}
		      
		      log_query(F_SECSTAT, domain, &a, result, 0);
		    }
#endif
		  
		  /* restore CD bit to the value in the query */
		  if (checking_disabled)
		    header->hb4 |= HB4_CD;
		  else
		    header->hb4 &= ~HB4_CD;
		  
		  /* Never cache answers which are contingent on the source or MAC address EDSN0 option,
		     since the cache is ignorant of such things. */
		  if (!cacheable)
		    no_cache_dnssec = 1;
		  
		  m = process_reply(header, now, serv, (unsigned int)m, 
				    option_bool(OPT_NO_REBIND) && !norebind, no_cache_dnssec, cache_secure, bogusanswer,
				    ad_reqd, do_bit, added_pheader, &peer_addr, ((unsigned char *)header) + 65536, ede); 
		}
	    }
	  /************ Pi-hole modification ************/
	  }
	  /**********************************************/
	}
	
      if (do_stale)
	break;
    
      /* In case of local answer or no connections made. */
      if (m == 0 && !piholeblocked) // Pi-hole modified to ensure we don't provide local answers when dropping the reply
	{
	  if (!(m = make_local_answer(flags, gotname, size, header, daemon->namebuff,
				      ((char *) header) + 65536, first, last, ede)))
	    break;
	  
	  if (have_pseudoheader)
	    {
	      u16 swap = htons((u16)ede);
	      
	      if (ede != EDE_UNSET)
		m = add_pseudoheader(header, m, ((unsigned char *) header) + 65536, daemon->edns_pktsz, EDNS0_OPTION_EDE, (unsigned char *)&swap, 2, do_bit, 0);
	      else
		m = add_pseudoheader(header, m, ((unsigned char *) header) + 65536, daemon->edns_pktsz, 0, NULL, 0, do_bit, 0);
	    }
	}
      else if (have_pseudoheader)
	{
	  ede = EDE_UNSET;
	  
	  if (filtered)
	    ede = EDE_FILTERED;
	  else if (stale)
	    ede = EDE_STALE;
	  
	  if (ede != EDE_UNSET)
	    {
	      u16 swap = htons((u16)ede);
	      
	      m = add_pseudoheader(header, m, ((unsigned char *) header) + 65536, daemon->edns_pktsz, EDNS0_OPTION_EDE, (unsigned char *)&swap, 2, do_bit, 0);
	    }
	}
	  
      check_log_writer(1);
      
      *length = htons(m);
      
#if defined(HAVE_CONNTRACK) && defined(HAVE_UBUS)
#ifdef HAVE_AUTH
      if (!auth_dns || local_auth)
#endif
	if (option_bool(OPT_CMARK_ALST_EN) && have_mark && ((u32)mark & daemon->allowlist_mask))
	  report_addresses(header, m, mark);
#endif
      if (!read_write(confd, packet, m + sizeof(u16), 0))
	break;
      
      /* If we answered with stale data, this process will now try and get fresh data into
	 the cache then and cannot therefore accept new queries. Close the incoming
	 connection to signal that to the client. Then set do_stale and loop round
	 once more to try and get fresh data, after which we exit. */
      if (stale)
	{
	  shutdown(confd, SHUT_RDWR);
	  close(confd);
	  do_stale = 1;
	}
    }

  /* If we ran once to get fresh data, confd is already closed. */
  if (!do_stale)
    {
      shutdown(confd, SHUT_RDWR);
      close(confd);
    }

  if (saved_question)
    blockdata_free(saved_question);
  
  return packet;
}

/* return a UDP socket bound to a random port, have to cope with straying into
   occupied port nos and reserved ones. */
static int random_sock(struct server *s)
{
  int fd;

  if ((fd = socket(s->source_addr.sa.sa_family, SOCK_DGRAM, 0)) != -1)
    {
      /* We need to set IPV6ONLY so we can use the same ports
	 for IPv4 and IPV6, otherwise, in restriced port situations,
	 we can end up with all our available ports in use for 
	 one address family, and the other address family cannot be used. */
      if (s->source_addr.sa.sa_family == AF_INET6)
	{
	  int opt = 1;

	  if (setsockopt(fd, IPPROTO_IPV6, IPV6_V6ONLY, &opt, sizeof(opt)) == -1)
	    {
	      close(fd);
	      return -1;
	    }
	}
      
      if (local_bind(fd, &s->source_addr, s->interface, s->ifindex, 0))
	return fd;

      /* don't log errors due to running out of available ports, we handle those. */
      if (!sockaddr_isnull(&s->source_addr) || errno != EADDRINUSE)
	{
	  if (s->interface[0] == 0)
	    (void)prettyprint_addr(&s->source_addr, daemon->addrbuff);
	  else
	    safe_strncpy(daemon->addrbuff, s->interface, ADDRSTRLEN);
	  
	  my_syslog(LOG_ERR, _("failed to bind server socket to %s: %s"),
		    daemon->addrbuff, strerror(errno));
	}
	  
      close(fd);
    }
  
  return -1;
}

/* compare source addresses and interface, serv2 can be null. */
static int server_isequal(const struct server *serv1,
			 const struct server *serv2)
{
  return (serv2 &&
    serv2->ifindex == serv1->ifindex &&
    sockaddr_isequal(&serv2->source_addr, &serv1->source_addr) &&
    strncmp(serv2->interface, serv1->interface, IF_NAMESIZE) == 0);
}

/* fdlp points to chain of randomfds already in use by transaction.
   If there's already a suitable one, return it, else allocate a 
   new one and add it to the list. 

   Not leaking any resources in the face of allocation failures
   is rather convoluted here.
   
   Note that rfd->serv may be NULL, when a server goes away.
*/
int allocate_rfd(struct randfd_list **fdlp, struct server *serv)
{
  static int finger = 0;
  int i, j = 0;
  int ports_full = 0;
  struct randfd_list **up, *rfl, *found, **found_link;
  struct randfd *rfd = NULL;
  int fd = 0;
  int ports_avail = 0;
  
  /* We can't have more randomsocks for this AF available than ports in  our port range,
     so check that here, to avoid trying and failing to bind every port
     in local_bind(), called from random_sock(). The actual check is below when 
     ports_avail != 0 */
  if (daemon->max_port != 0)
    {
      ports_avail = daemon->max_port - daemon->min_port + 1;
      if (ports_avail >= SMALL_PORT_RANGE)
	ports_avail = 0;
    }
  
  /* If server has a pre-allocated fd, use that. */
  if (serv->sfd)
    return serv->sfd->fd;
  
  /* existing suitable random port socket linked to this transaction?
     Find the last one in the list and count how many there are. */
  for (found = NULL, found_link = NULL, i = 0, up = fdlp, rfl = *fdlp; rfl; up = &rfl->next, rfl = rfl->next)
    if (server_isequal(serv, rfl->rfd->serv))
      {
	i++;
	found = rfl;
	found_link = up;
      }

  /* We have the maximum number for this query already. Promote
     the last one on the list to the head, to circulate them,
     and return it. */
  if (found && i >= daemon->randport_limit)
    {
      *found_link = found->next;
      found->next = *fdlp;
      *fdlp = found;
      return found->rfd->fd;
    }

  /* check for all available ports in use. */
  if (ports_avail != 0)
    {
      int ports_inuse;

      for (ports_inuse = 0, i = 0; i < daemon->numrrand; i++)
	if (daemon->randomsocks[i].refcount != 0 &&
	    daemon->randomsocks[i].serv->source_addr.sa.sa_family == serv->source_addr.sa.sa_family &&
	    ++ports_inuse >= ports_avail)
	  {
	    ports_full = 1;
	    break;
	  }
    }
  
  /* limit the number of sockets we have open to avoid starvation of 
     (eg) TFTP. Once we have a reasonable number, randomness should be OK */
  if (!ports_full)
    for (i = 0; i < daemon->numrrand; i++)
      if (daemon->randomsocks[i].refcount == 0)
	{
	  if ((fd = random_sock(serv)) != -1)
	    {
	      rfd = &daemon->randomsocks[i];
	      rfd->serv = serv;
	      rfd->fd = fd;
	      rfd->refcount = 1;
	    }
	  break;
	}
    
  /* No good existing. Need new link. */
  if ((rfl = daemon->rfl_spare))
    daemon->rfl_spare = rfl->next;
  else if (!(rfl = whine_malloc(sizeof(struct randfd_list))))
    {
      /* malloc failed, don't leak allocated sock */
      if (rfd)
	{
	  close(rfd->fd);
	  rfd->refcount = 0;
	}

      return -1;
    }
  
  /* No free ones or cannot get new socket, grab an existing one */
  if (!rfd)
    for (j = 0; j < daemon->numrrand; j++)
      {
	i = (j + finger) % daemon->numrrand;
	if (daemon->randomsocks[i].refcount != 0 &&
	    server_isequal(serv, daemon->randomsocks[i].serv) &&
	    daemon->randomsocks[i].refcount != 0xfffe)
	  {
	    struct randfd_list *rl;
	    /* Don't pick one we already have. */
	    for (rl = *fdlp; rl; rl = rl->next)
	      if (rl->rfd == &daemon->randomsocks[i])
		break;

	    if (!rl)
	      {
		finger = i + 1;
		rfd = &daemon->randomsocks[i];
		rfd->refcount++;
		break;
	      }
	  }
      }

  if (!rfd) /* should be when j == daemon->numrrand */
    {
      struct randfd_list *rfl_poll;

      /* there are no free slots, and non with the same parameters we can piggy-back on. 
	 We're going to have to allocate a new temporary record, distinguished by
	 refcount == 0xffff. This will exist in the frec randfd list, never be shared,
	 and be freed when no longer in use. It will also be held on 
	 the daemon->rfl_poll list so the poll system can find it. */

      if ((rfl_poll = daemon->rfl_spare))
	daemon->rfl_spare = rfl_poll->next;
      else
	rfl_poll = whine_malloc(sizeof(struct randfd_list));
      
      if (!rfl_poll ||
	  !(rfd = whine_malloc(sizeof(struct randfd))) ||
	  (fd = random_sock(serv)) == -1)
	{
	  
	  /* Don't leak anything we may already have */
	  rfl->next = daemon->rfl_spare;
	  daemon->rfl_spare = rfl;

	  if (rfl_poll)
	    {
	      rfl_poll->next = daemon->rfl_spare;
	      daemon->rfl_spare = rfl_poll;
	    }
	  
	  if (rfd)
	    free(rfd);
	  
	  return -1; /* doom */
	}

      /* Note rfd->serv not set here, since it's not reused */
      rfd->fd = fd;
      rfd->refcount = 0xffff; /* marker for temp record */

      rfl_poll->rfd = rfd;
      rfl_poll->next = daemon->rfl_poll;
      daemon->rfl_poll = rfl_poll;
    }
  
  rfl->rfd = rfd;
  rfl->next = *fdlp;
  *fdlp = rfl;
  
  return rfl->rfd->fd;
}

void free_rfds(struct randfd_list **fdlp)
{
  struct randfd_list *tmp, *rfl, *poll, *next, **up;
  
  for (rfl = *fdlp; rfl; rfl = tmp)
    {
      if (rfl->rfd->refcount == 0xffff || --(rfl->rfd->refcount) == 0)
	close(rfl->rfd->fd);

      /* temporary overflow record */
      if (rfl->rfd->refcount == 0xffff)
	{
	  free(rfl->rfd);
	  
	  /* go through the link of all these by steam to delete.
	     This list is expected to be almost always empty. */
	  for (poll = daemon->rfl_poll, up = &daemon->rfl_poll; poll; poll = next)
	    {
	      next = poll->next;
	      
	      if (poll->rfd == rfl->rfd)
		{
		  *up = poll->next;
		  poll->next = daemon->rfl_spare;
		  daemon->rfl_spare = poll;
		}
	      else
		up = &poll->next;
	    }
	}

      tmp = rfl->next;
      rfl->next = daemon->rfl_spare;
      daemon->rfl_spare = rfl;
    }

  *fdlp = NULL;
}

static void free_frec(struct frec *f)
{
  struct frec_src *last;
  
  /* add back to freelist if not the record builtin to every frec. */
  for (last = f->frec_src.next; last && last->next; last = last->next) ;
  if (last)
    {
      last->next = daemon->free_frec_src;
      daemon->free_frec_src = f->frec_src.next;
    }
    
  f->frec_src.next = NULL;    
  free_rfds(&f->rfds);
  f->sentto = NULL;
  f->flags = 0;

  if (f->stash)
    {
      blockdata_free(f->stash);
      f->stash = NULL;
    }
  
#ifdef HAVE_DNSSEC
  /* Anything we're waiting on is pointless now, too */
  if (f->blocking_query)
    {
      struct frec *n, **up;

      /* unlink outselves from the blocking query's dependents list. */
      for (n = f->blocking_query->dependent, up = &f->blocking_query->dependent; n; n = n->next_dependent)
	if (n == f)
	  {
	    *up = n->next_dependent;
	    break;
	  }
	else
	  up = &n->next_dependent;

      /* If we were the only/last dependent, free the blocking query too. */
      if (!f->blocking_query->dependent)
	free_frec(f->blocking_query);
    }
  
  f->blocking_query = NULL;
  f->dependent = NULL;
  f->next_dependent = NULL;
#endif
}



/* Impose an absolute
   limit of 4*TIMEOUT before we wipe things (for random sockets).
   If force is set, always return a result, even if we have
   to allocate above the limit, and don'y free any records.
   This is set when allocating for DNSSEC to avoid cutting off
   the branch we are sitting on. */
static struct frec *get_new_frec(time_t now, struct server *master, int force)
{
  struct frec *f, *oldest, *target;
  int count;
  
  /* look for free records, garbage collect old records and count number in use by our server-group. */
  for (f = daemon->frec_list, oldest = NULL, target =  NULL, count = 0; f; f = f->next)
    {
      if (!f->sentto)
	target = f;
      else
	{
#ifdef HAVE_DNSSEC
	  /* Don't free DNSSEC sub-queries here, as we may end up with
	     dangling references to them. They'll go when their "real" query 
	     is freed. */
	  if (!f->dependent && !force)
#endif
	    {
	      if (difftime(now, f->time) >= 4*TIMEOUT)
		{
		  daemon->metrics[METRIC_DNS_UNANSWERED_QUERY]++;
		  free_frec(f);
		  target = f;
		}
	      else if (!oldest || difftime(f->time, oldest->time) <= 0)
		oldest = f;
	    }
	}
      
      if (f->sentto && ((int)difftime(now, f->time)) < TIMEOUT && server_samegroup(f->sentto, master))
	count++;
    }

  if (!force && count >= daemon->ftabsize)
    {
      query_full(now, master->domain);
      return NULL;
    }
  
  if (!target && oldest && ((int)difftime(now, oldest->time)) >= TIMEOUT)
    { 
      /* can't find empty one, use oldest if there is one and it's older than timeout */
      daemon->metrics[METRIC_DNS_UNANSWERED_QUERY]++;
      free_frec(oldest);
      target = oldest;
    }
  
  if (!target && (target = (struct frec *)whine_malloc(sizeof(struct frec))))
    {
      target->next = daemon->frec_list;
      daemon->frec_list = target;
    }

  if (target)
    {
      target->time = now;
      target->forward_delay = daemon->fast_retry_time;
    }
  
  return target;
}

static void query_full(time_t now, char *domain)
{
  static time_t last_log = 0;
  
  if ((int)difftime(now, last_log) > 5)
    {
      last_log = now;
      if (!domain || strlen(domain) == 0)
	my_syslog(LOG_WARNING, _("Maximum number of concurrent DNS queries reached (max: %d)"), daemon->ftabsize);
      else
	my_syslog(LOG_WARNING, _("Maximum number of concurrent DNS queries to %s reached (max: %d)"), domain, daemon->ftabsize);
    }
}


static struct frec *lookup_frec(unsigned short id, int fd, void *hash, int *firstp, int *lastp)
{
  struct frec *f;
  struct server *s;
  int first, last;
  struct randfd_list *fdl;

  if (hash)
    for (f = daemon->frec_list; f; f = f->next)
      if (f->sentto && f->new_id == id && 
	  (memcmp(hash, f->hash, HASH_SIZE) == 0))
	{
	  filter_servers(f->sentto->arrayposn, F_SERVER, firstp, lastp);
	  
	  /* sent from random port */
	  for (fdl = f->rfds; fdl; fdl = fdl->next)
	    if (fdl->rfd->fd == fd)
	      return f;
	  
	  /* Sent to upstream from socket associated with a server. 
	     Note we have to iterate over all the possible servers, since they may
	     have different bound sockets. */
	  for (first = *firstp, last = *lastp; first != last; first++)
	    {
	      s = daemon->serverarray[first];
	      if (s->sfd && s->sfd->fd == fd)
		return f;
	    }
	}
  
  return NULL;
}

static struct frec *lookup_frec_by_query(void *hash, unsigned int flags, unsigned int flagmask)
{
  struct frec *f;

  if (hash)
    for (f = daemon->frec_list; f; f = f->next)
      if (f->sentto &&
	  (f->flags & flagmask) == flags &&
	  memcmp(hash, f->hash, HASH_SIZE) == 0)
	return f;
  
  return NULL;
}

#ifdef HAVE_DNSSEC
/* DNSSEC frecs have the complete query in the block stash.
   Search for an existing query using that. */
static struct frec *lookup_frec_dnssec(char *target, int class, int flags, struct dns_header *header)
{
   struct frec *f;

   for (f = daemon->frec_list; f; f = f->next)
     if (f->sentto &&
	 (f->flags & flags) &&
	 blockdata_retrieve(f->stash, f->stash_len, (void *)header))
       {
	 unsigned char *p = (unsigned char *)(header+1);
	 int hclass;

	 if (extract_name(header, f->stash_len, &p, target, 0, 4) != 1)
	   continue;

	 p += 2;  /* type, known from flags */ 
	 GETSHORT(hclass, p);

	 if (class != hclass)
	   continue;

	 return f;
       }

   return NULL;
}
#endif

/* Send query packet again, if we can. */
void resend_query()
{
  if (daemon->srv_save)
    server_send(daemon->srv_save, daemon->fd_save,
		daemon->packet, daemon->packet_len, 0);
}

/* A server record is going away, remove references to it */
void server_gone(struct server *server)
{
  struct frec *f;
  int i;
  
  for (f = daemon->frec_list; f; f = f->next)
    if (f->sentto && f->sentto == server)
      free_frec(f);

  /* If any random socket refers to this server, NULL the reference.
     No more references to the socket will be created in the future. */
  for (i = 0; i < daemon->numrrand; i++)
    if (daemon->randomsocks[i].refcount != 0 && daemon->randomsocks[i].serv == server)
      daemon->randomsocks[i].serv = NULL;
  
  if (daemon->srv_save == server)
    daemon->srv_save = NULL;
}

/* return unique random ids. */
static unsigned short get_id(void)
{
  unsigned short ret = 0;
  struct frec *f;
  
  while (1)
    {
      ret = rand16();

      /* ensure id is unique. */
      for (f = daemon->frec_list; f; f = f->next)
	if (f->sentto && f->new_id == ret)
	  break;

      if (!f)
	return ret;
    }
}<|MERGE_RESOLUTION|>--- conflicted
+++ resolved
@@ -1926,10 +1926,6 @@
 	  if (have_pseudoheader)
 	    {
 	      int ede = EDE_UNSET;
-<<<<<<< HEAD
-
-=======
->>>>>>> 45b2c65e
 	      if (filtered)
 		ede = EDE_FILTERED;
 	      else if (stale)
