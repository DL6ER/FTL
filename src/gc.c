--- conflicted
+++ resolved
@@ -222,12 +222,9 @@
 					case QUERY_REGEX_CNAME: // Regex denied domain in CNAME chain (fall through)
 					case QUERY_DENYLIST_CNAME: // Exactly denied domain in CNAME chain (fall through)
 					case QUERY_DBBUSY: // Blocked because gravity database was busy
-<<<<<<< HEAD
+					case QUERY_SPECIAL_DOMAIN: // Blocked by special domain handling
 						//counters->blocked--;
 						overTime[timeidx].blocked--;
-=======
-					case QUERY_SPECIAL_DOMAIN: // Blocked by special domain handling
->>>>>>> 90215786
 						if(domain != NULL)
 							domain->blockedcount--;
 						if(client != NULL)
