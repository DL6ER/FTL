/* Pi-hole: A black hole for Internet advertisements
*  (c) 2017 Pi-hole, LLC (https://pi-hole.net)
*  Network-wide ad blocking via your own hardware.
*
*  FTL Engine
*  Database thread
*
*  This file is copyright under the latest version of the EUPL.
*  Please see LICENSE file for your rights under this license. */

#include "../FTL.h"
#include "database-thread.h"
#include "common.h"
// [un]lock_shm();
#include "../shmem.h"
// parse_neighbor_cache()
#include "network-table.h"
// export_queries_to_disk()
#include "query-table.h"
#include "../config/config.h"
#include "../log.h"
#include "../timers.h"
// global variable killed
#include "../signals.h"
// reimport_aliasclients()
#include "aliasclients.h"
// Eventqueue routines
#include "../events.h"
<<<<<<< HEAD
// get_FTL_db_filesize()
#include "../files.h"
=======
// check_blocking_status()
#include "../setupVars.h"
>>>>>>> 90215786

#define TIME_T "%li"

static bool delete_old_queries_in_DB(sqlite3 *db)
{
	const time_t timestamp = time(NULL) - config.maxDBdays * 86400;
	SQL_bool(db, "DELETE FROM queries WHERE timestamp <= "TIME_T, timestamp);

	// Get how many rows have been affected (deleted)
	const int affected = sqlite3_changes(db);

	// Print final message only if there is a difference
	if((config.debug & DEBUG_DATABASE) || affected)
		log_info("Size of %s is %.2f MB, deleted %i rows",
		         config.files.database, 1e-6*get_FTL_db_filesize(), affected);

	return true;
}

#define DBOPEN_OR_AGAIN() { if(!db) db = dbopen(false); if(!db) { thread_sleepms(DB, 5000); continue; } }
#define BREAK_IF_KILLED() { if(killed) break; }
#define DBCLOSE_OR_BREAK() { dbclose(&db); BREAK_IF_KILLED(); }

void *DB_thread(void *val)
{
	// Set thread name
	thread_names[DB] = "database";
	prctl(PR_SET_NAME, thread_names[DB], 0, 0, 0);

	// Save timestamp as we do not want to store immediately
	// to the database
	time_t before = time(NULL);
	time_t lastDBsave = before - before%config.DBinterval;

	// This thread runs until shutdown of the process. We keep this thread
	// running when pihole-FTL.db is corrupted because reloading of privacy
	// level, and the gravity database (initially and after gravity)
	sqlite3 *db = NULL;
	while(!killed)
	{
		const time_t now = time(NULL);

		// Move queries from non-blocking newdb into the larger memdb
		// Do this once per second
		if(now > before)
		{
			mv_newdb_memdb();
			before = now;
		}

		// Intermediate cancellation-point
		if(killed)
			break;

		// Store queries in on-disk database
		if(now - lastDBsave >= (time_t)config.DBinterval)
		{
			// Update lastDBsave timer
			lastDBsave = now - now%config.DBinterval;

			// Save data to database (if enabled)
			if(config.DBexport)
			{
				DBOPEN_OR_AGAIN();
				lock_shm();
				export_queries_to_disk(false);
				unlock_shm();

				// Intermediate cancellation-point
				if(killed)
					break;

				// Check if GC should be done on the database
				if(DBdeleteoldqueries && config.maxDBdays != -1)
				{
					// No thread locks needed
					delete_old_queries_in_DB(db);
					DBdeleteoldqueries = false;
				}

				DBCLOSE_OR_BREAK();
			}

			// Parse neighbor cache (fill network table) if enabled
			if (config.parse_arp_cache)
				set_event(PARSE_NEIGHBOR_CACHE);
		}

		// Intermediate cancellation-point
		if(killed)
			break;

		// Update MAC vendor strings once a month (the MAC vendor
		// database is not updated very often)
		if(now % 2592000L == 0)
		{
			DBOPEN_OR_AGAIN();
			updateMACVendorRecords(db);
			DBCLOSE_OR_BREAK();
		}

		// Intermediate cancellation-point
		if(killed)
			break;

		// Parse ARP cache if requested
		if(get_and_clear_event(PARSE_NEIGHBOR_CACHE))
		{
			DBOPEN_OR_AGAIN();
			parse_neighbor_cache(db);
			DBCLOSE_OR_BREAK();
		}

		// Intermediate cancellation-point
		BREAK_IF_KILLED();

		// Import alias-clients
		if(get_and_clear_event(REIMPORT_ALIASCLIENTS))
		{
			DBOPEN_OR_AGAIN();
			lock_shm();
			reimport_aliasclients(db);
			unlock_shm();
			DBCLOSE_OR_BREAK();
		}

		// Process database related event queue elements
		if(get_and_clear_event(RELOAD_GRAVITY))
			FTL_reload_all_domainlists();

		// Intermediate cancellation-point
		BREAK_IF_KILLED();

		// Reload privacy level from pihole-FTL config
		if(get_and_clear_event(RELOAD_PRIVACY_LEVEL))
			getPrivacyLevel();

		// Intermediate cancellation-point
		BREAK_IF_KILLED();

		// Import alias-clients
		if(get_and_clear_event(REIMPORT_ALIASCLIENTS))
		{
			lock_shm();
			reimport_aliasclients(db);
			unlock_shm();
		}

		BREAK_IF_KILLED();

		// Inspect setupVars.conf to see if Pi-hole blocking is enabled
		if(get_and_clear_event(RELOAD_BLOCKINGSTATUS))
			check_blocking_status();

		BREAK_IF_KILLED();

		// Sleep 0.1 sec
		thread_sleepms(DB, 100);
	}

	// Close database handle if still open
	if(db)
		dbclose(&db);

	log_info("Terminating database thread");
	return NULL;
}<|MERGE_RESOLUTION|>--- conflicted
+++ resolved
@@ -26,20 +26,17 @@
 #include "aliasclients.h"
 // Eventqueue routines
 #include "../events.h"
-<<<<<<< HEAD
 // get_FTL_db_filesize()
 #include "../files.h"
-=======
-// check_blocking_status()
+// read_blocking_status()
 #include "../setupVars.h"
->>>>>>> 90215786
 
 #define TIME_T "%li"
 
 static bool delete_old_queries_in_DB(sqlite3 *db)
 {
 	const time_t timestamp = time(NULL) - config.maxDBdays * 86400;
-	SQL_bool(db, "DELETE FROM queries WHERE timestamp <= "TIME_T, timestamp);
+	SQL_bool(db, "DELETE FROM query_storage WHERE timestamp <= "TIME_T, timestamp);
 
 	// Get how many rows have been affected (deleted)
 	const int affected = sqlite3_changes(db);
@@ -185,7 +182,7 @@
 
 		// Inspect setupVars.conf to see if Pi-hole blocking is enabled
 		if(get_and_clear_event(RELOAD_BLOCKINGSTATUS))
-			check_blocking_status();
+			read_blocking_status();
 
 		BREAK_IF_KILLED();
 
