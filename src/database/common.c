--- conflicted
+++ resolved
@@ -144,13 +144,8 @@
 
 	int rc = sqlite3_exec(db, query, NULL, NULL, NULL);
 	if( rc != SQLITE_OK ){
-<<<<<<< HEAD
-		log_err("SQL query \"%s\" failed: %s",
-		        query, sqlite3_errstr(rc));
-=======
-		logg("ERROR: SQL query \"%s\" failed: %s (%s)",
-		     query, sqlite3_errstr(rc), sqlite3ErrName(sqlite3_extended_errcode(db)));
->>>>>>> af4378d4
+		log_err("ERROR: SQL query \"%s\" failed: %s (%s)",
+		        query, sqlite3_errstr(rc), sqlite3ErrName(sqlite3_extended_errcode(db)));
 		sqlite3_free(query);
 		checkFTLDBrc(rc);
 		return rc;
