/* Pi-hole: A black hole for Internet advertisements
*  (c) 2017 Pi-hole, LLC (https://pi-hole.net)
*  Network-wide ad blocking via your own hardware.
*
*  FTL Engine
*  Network table routines
*
*  This file is copyright under the latest version of the EUPL.
*  Please see LICENSE file for your rights under this license. */

#include "../FTL.h"
#include "network-table.h"
#include "common.h"
#include "../shmem.h"
#include "../log.h"
// timer_elapsed_msec()
#include "../timers.h"
#include "../config/config.h"
#include "../datastructure.h"
// struct config
#include "../config/config.h"
// resolve_this_name()
#include "../resolve.h"
// killed
#include "../signals.h"

// Private prototypes
static char *getMACVendor(const char *hwaddr) __attribute__ ((malloc));
enum arp_status { CLIENT_NOT_HANDLED, CLIENT_ARP_COMPLETE, CLIENT_ARP_INCOMPLETE } __attribute__ ((packed));

bool create_network_table(sqlite3 *db)
{
	// Return early if database is known to be broken
	if(FTLDBerror())
		return false;

	// Start transaction
	SQL_bool(db, "BEGIN TRANSACTION");

	// Create network table in the database
	SQL_bool(db, "CREATE TABLE network ( id INTEGER PRIMARY KEY NOT NULL, " \
	                                    "ip TEXT NOT NULL, " \
	                                    "hwaddr TEXT NOT NULL, " \
	                                    "interface TEXT NOT NULL, " \
	                                    "name TEXT, " \
	                                    "firstSeen INTEGER NOT NULL, " \
	                                    "lastQuery INTEGER NOT NULL, " \
	                                    "numQueries INTEGER NOT NULL, " \
	                                    "macVendor TEXT);");

	// Update database version to 3
	if(!db_set_FTL_property(db, DB_VERSION, 3))
	{
		log_warn("create_network_table(): Failed to update database version!");
		return false;
	}

	// End transaction
	SQL_bool(db, "COMMIT");

	return true;
}

bool create_network_addresses_table(sqlite3 *db)
{
	// Return early if database is known to be broken
	if(FTLDBerror())
		return false;

	// Disable foreign key enforcement for this transaction
	// Otherwise, dropping the network table would not be allowed
	SQL_bool(db, "PRAGMA foreign_keys=OFF");

	// Begin new transaction
	SQL_bool(db, "BEGIN TRANSACTION");

	// Create network_addresses table in the database
	SQL_bool(db, "CREATE TABLE network_addresses ( network_id INTEGER NOT NULL, "\
	                                              "ip TEXT NOT NULL, "\
	                                              "lastSeen INTEGER NOT NULL DEFAULT (cast(strftime('%%s', 'now') as int)), "\
	                                              "UNIQUE(network_id,ip), "\
	                                              "FOREIGN KEY(network_id) REFERENCES network(id));");

	// Create a network_addresses row for each entry in the network table
	// Ignore possible duplicates as they are harmless and can be skipped
	SQL_bool(db, "INSERT OR IGNORE INTO network_addresses (network_id,ip) SELECT id,ip FROM network;");

	// Remove IP column from network table.
	// As ALTER TABLE is severely limited, we have to do the column deletion manually.
	// Step 1: We create a new table without the ip column
	SQL_bool(db, "CREATE TABLE network_bck ( id INTEGER PRIMARY KEY NOT NULL, " \
	                                    "hwaddr TEXT UNIQUE NOT NULL, " \
	                                    "interface TEXT NOT NULL, " \
	                                    "name TEXT, " \
	                                    "firstSeen INTEGER NOT NULL, " \
	                                    "lastQuery INTEGER NOT NULL, " \
	                                    "numQueries INTEGER NOT NULL, " \
	                                    "macVendor TEXT);");

	// Step 2: Copy data (except ip column) from network into network_back
	//         The unique constraint on hwaddr is satisfied by grouping results
	//         by this field where we chose to take only the most recent entry
	SQL_bool(db, "INSERT INTO network_bck "\
	         "SELECT id, hwaddr, interface, name, firstSeen, "\
	                "lastQuery, numQueries, macVendor "\
	                "FROM network GROUP BY hwaddr HAVING max(lastQuery);");

	// Step 3: Drop the network table, the unique index will be automatically dropped
	SQL_bool(db, "DROP TABLE network;");

	// Step 4: Rename network_bck table to network table as last step
	SQL_bool(db, "ALTER TABLE network_bck RENAME TO network;");

	// Update database version to 5
	if(!db_set_FTL_property(db, DB_VERSION, 5))
	{
		log_warn("create_network_addresses_table(): Failed to update database version!");
		return false;
	}

	// Finish transaction
	SQL_bool(db, "COMMIT");

	// Re-enable foreign key enforcement
	SQL_bool(db, "PRAGMA foreign_keys=ON");

	return true;
}

bool create_network_addresses_with_names_table(sqlite3 *db)
{
	// Return early if database is known to be broken
	if(FTLDBerror())
		return false;

	// Disable foreign key enforcement for this transaction
	// Otherwise, dropping the network table would not be allowed
	SQL_bool(db, "PRAGMA foreign_keys=OFF");

	// Begin new transaction
	SQL_bool(db, "BEGIN TRANSACTION");

	// Step 1: Create network_addresses table in the database
	SQL_bool(db, "CREATE TABLE network_addresses_bck ( network_id INTEGER NOT NULL, "
	                                                  "ip TEXT UNIQUE NOT NULL, "
	                                                  "lastSeen INTEGER NOT NULL DEFAULT (cast(strftime('%%s', 'now') as int)), "
	                                                  "name TEXT, "
	                                                  "nameUpdated INTEGER, "
	                                                  "FOREIGN KEY(network_id) REFERENCES network(id));");

	// Step 2: Copy data from network_addresses into network_addresses_bck
	//         name and nameUpdated are NULL at this point
	SQL_bool(db, "REPLACE INTO network_addresses_bck "
	             "(network_id,ip,lastSeen) "
	             "SELECT network_id,ip,lastSeen "
	                    "FROM network_addresses;");

	// Step 3: Drop the network_addresses table
	SQL_bool(db, "DROP TABLE network_addresses;");

	// Step 4: Drop the network_names table (if exists due to a previous v7 database update)
	SQL_bool(db, "DROP TABLE IF EXISTS network_names;");

	// Step 5: Rename network_addresses_bck table to network_addresses table as last step
	SQL_bool(db, "ALTER TABLE network_addresses_bck RENAME TO network_addresses;");

	// Remove name column from network table.
	// As ALTER TABLE is severely limited, we have to do the column deletion manually.
	// Step 1: We create a new table without the name column
	SQL_bool(db, "CREATE TABLE network_bck ( id INTEGER PRIMARY KEY NOT NULL, " \
	                                        "hwaddr TEXT UNIQUE NOT NULL, " \
	                                        "interface TEXT NOT NULL, " \
	                                        "firstSeen INTEGER NOT NULL, " \
	                                        "lastQuery INTEGER NOT NULL, " \
	                                        "numQueries INTEGER NOT NULL, " \
	                                        "macVendor TEXT);");

	// Step 2: Copy data (except name column) from network into network_back
	SQL_bool(db, "INSERT INTO network_bck "\
	             "SELECT id, hwaddr, interface, firstSeen, "\
	                    "lastQuery, numQueries, macVendor "\
	                    "FROM network;");

	// Step 3: Drop the network table, the unique index will be automatically dropped
	SQL_bool(db, "DROP TABLE network;");

	// Step 4: Rename network_bck table to network table as last step
	SQL_bool(db, "ALTER TABLE network_bck RENAME TO network;");

	// Update database version to 8
	if(!db_set_FTL_property(db, DB_VERSION, 8))
	{
		log_warn("create_network_addresses_with_names_table(): Failed to update database version!");
		return false;
	}

	// Finish transaction
	SQL_bool(db, "COMMIT");

	// Re-enable foreign key enforcement
	SQL_bool(db, "PRAGMA foreign_keys=ON");

	return true;
}

// Try to find device by recent usage of this IP address
static int find_device_by_recent_ip(sqlite3 *db, const char *ipaddr)
{
	// Return early if database is known to be broken
	if(FTLDBerror())
		return -1;

	char *querystr = NULL;
	int ret = asprintf(&querystr,
	                   "SELECT network_id FROM network_addresses "
	                   "WHERE ip = \'%s\' AND "
	                   "lastSeen > (cast(strftime('%%s', 'now') as int)-86400) "
	                   "ORDER BY lastSeen DESC LIMIT 1;", ipaddr);
	if(querystr == NULL || ret < 0)
	{
		log_warn("Memory allocation failed in find_device_by_recent_ip(\"%s\"): %i",
		         ipaddr, ret);
		return -1;
	}

	// Perform SQL query
	int network_id = db_query_int(db, querystr);
	free(querystr);
	querystr = NULL;

	if(network_id == DB_FAILED)
	{
		// SQLite error
		return -1;
	}
	else if(network_id == DB_NODATA)
	{
		// No result found
		return -1;
	}

	log_debug(DEBUG_ARP, "APR: Identified device %s using most recently used IP address", ipaddr);

	// Found network_id
	return network_id;
}

// Try to find device by mock hardware address (generated from IP address)
static int find_device_by_mock_hwaddr(sqlite3 *db, const char *ipaddr)
{
	// Return early if database is known to be broken
	if(FTLDBerror())
		return DB_FAILED;

	char *querystr = NULL;
	int ret = asprintf(&querystr, "SELECT id FROM network WHERE hwaddr = \'ip-%s\';", ipaddr);
	if(querystr == NULL || ret < 0)
	{
		log_warn("Memory allocation failed in find_device_by_mock_hwaddr(\"%s\"): %i",
		         ipaddr, ret);
		return -1;
	}

	// Perform SQL query
	int network_id = db_query_int(db, querystr);
	free(querystr);

	return network_id;
}

// Try to find device by hardware address
static int find_device_by_hwaddr(sqlite3 *db, const char hwaddr[])
{
	// Return early if database is known to be broken
	if(FTLDBerror())
		return DB_FAILED;

	char *querystr = NULL;
	int ret = asprintf(&querystr, "SELECT id FROM network WHERE hwaddr = \'%s\' COLLATE NOCASE;", hwaddr);
	if(querystr == NULL || ret < 0)
	{
		log_warn("Memory allocation failed in find_device_by_hwaddr(\"%s\"): %i",
		         hwaddr, ret);
		return -1;
	}

	// Perform SQL query
	int network_id = db_query_int(db, querystr);
	free(querystr);

	return network_id;
}

// Try to find device by RECENT mock hardware address (generated from IP address)
static int find_recent_device_by_mock_hwaddr(sqlite3 *db, const char *ipaddr)
{
	// Return early if database is known to be broken
	if(FTLDBerror())
		return DB_FAILED;

	char *querystr = NULL;
	int ret = asprintf(&querystr,
	                   "SELECT id FROM network WHERE "
	                   "hwaddr = \'ip-%s\' AND "
	                   "firstSeen > (cast(strftime('%%s', 'now') as int)-3600);",
	                   ipaddr);
	if(querystr == NULL || ret < 0)
	{
		log_warn("Memory allocation failed in find_device_by_recent_mock_hwaddr(\"%s\"): %i",
		         ipaddr, ret);
		return -1;
	}

	// Perform SQL query
	int network_id = db_query_int(db, querystr);
	free(querystr);

	return network_id;
}

// Store hostname of device identified by dbID
static int update_netDB_name(sqlite3 *db, const char *ip, const char *name)
{
	// Return early if database is known to be broken
	if(FTLDBerror())
		return SQLITE_ERROR;

	// Skip if hostname is NULL or an empty string (= no result)
	if(name == NULL || strlen(name) < 1)
		return SQLITE_OK;

	sqlite3_stmt *query_stmt = NULL;
	const char querystr[] = "UPDATE network_addresses SET name = ?1, "
	                               "nameUpdated = (cast(strftime('%s', 'now') as int)) "
	                               "WHERE ip = ?2";

	int rc = sqlite3_prepare_v2(db, querystr, -1, &query_stmt, NULL);
	if(rc != SQLITE_OK)
	{
		log_err("update_netDB_name(%s, \"%s\") - SQL error prepare (%i): %s",
		        ip, name, rc, sqlite3_errstr(rc));
		checkFTLDBrc(rc);
		return rc;
	}

	log_debug(DEBUG_DATABASE, "dbquery: \"%s\" with arguments 1 = \"%s\" and 2 = \"%s\"",
	          querystr, name, ip);


	// Bind name to prepared statement (1st argument)
	// We can do this as name has dynamic scope that exceeds that of the binding.
	if((rc = sqlite3_bind_text(query_stmt, 1, name, -1, SQLITE_STATIC)) != SQLITE_OK)
	{
		log_err("update_netDB_name(%s, \"%s\"): Failed to bind ip (error %d): %s",
		        ip, name, rc, sqlite3_errstr(rc));
		checkFTLDBrc(rc);
		sqlite3_reset(query_stmt);
		return rc;
	}
	// Bind ip (unique key) to prepared statement (2nd argument)
	// We can do this as name has dynamic scope that exceeds that of the binding.
	if((rc = sqlite3_bind_text(query_stmt, 2, ip, -1, SQLITE_STATIC)) != SQLITE_OK)
	{
		log_err("update_netDB_name(%s, \"%s\"): Failed to bind name (error %d): %s",
		        ip, name, rc, sqlite3_errstr(rc));
		checkFTLDBrc(rc);
		sqlite3_reset(query_stmt);
		return rc;
	}

	// Perform step
	if ((rc = sqlite3_step(query_stmt)) != SQLITE_DONE)
	{
		log_err("update_netDB_name(%s, \"%s\"): Failed to step (error %d): %s",
		        ip, name, rc, sqlite3_errstr(rc));
		checkFTLDBrc(rc);
		sqlite3_reset(query_stmt);
		return rc;
	}

	// Finalize statement
	if ((rc = sqlite3_finalize(query_stmt)) != SQLITE_OK)
	{
		log_err("update_netDB_name(%s, \"%s\"): Failed to finalize (error %d): %s",
		        ip, name, rc, sqlite3_errstr(rc));
		checkFTLDBrc(rc);
		sqlite3_reset(query_stmt);
		return rc;
	}

	return SQLITE_OK;
}

// Updates lastQuery. Only use new value if larger than zero.
// client->lastQuery may be zero if this client is only known
// from a database entry but has not been seen since then (skip in this case)
static int update_netDB_lastQuery(sqlite3 *db, const int network_id, const time_t lastQuery)
{
	// Return early if database is known to be broken
	if(FTLDBerror())
		return SQLITE_ERROR;

	// Return early if there is nothing to update
	if(lastQuery < 1)
		return SQLITE_OK;

	const int ret = dbquery(db, "UPDATE network "\
	                            "SET lastQuery = MAX(lastQuery, %lu) "\
	                            "WHERE id = %i;",
	                            (unsigned long)lastQuery, network_id);

	return ret;
}


// Update numQueries.
// Add queries seen since last update and reset counter afterwards
static int update_netDB_numQueries(sqlite3 *db, const int dbID, const int numQueries)
{
	// Return early if database is known to be broken
	if(FTLDBerror())
		return SQLITE_ERROR;

	// Return early if there is nothing to update
	if(numQueries < 1)
		return SQLITE_OK;

	const int ret = dbquery(db, "UPDATE network "
	                            "SET numQueries = numQueries + %i "
	                            "WHERE id = %i;",
	                            numQueries, dbID);

	return ret;
}

// Add IP address record if it does not exist (INSERT). If it already exists,
// the UNIQUE(ip) trigger becomes active and the line is instead REPLACEd.
// We preserve a possibly existing IP -> host name association here
static int add_netDB_network_address(sqlite3 *db, const int network_id, const char *ip)
{
	// Return early if database is known to be broken
	if(FTLDBerror())
		return SQLITE_ERROR;

	// Return early if there is nothing to be done in here
	if(ip == NULL || strlen(ip) == 0)
		return SQLITE_OK;

	sqlite3_stmt *query_stmt = NULL;
	const char querystr[] = "INSERT OR REPLACE INTO network_addresses "
	                        "(network_id,ip,lastSeen,name,nameUpdated) VALUES "
	                        "(?1,?2,(cast(strftime('%s', 'now') as int)),"
	                        "(SELECT name FROM network_addresses "
	                                "WHERE ip = ?2),"
	                        "(SELECT nameUpdated FROM network_addresses "
	                                "WHERE ip = ?2));";

	int rc = sqlite3_prepare_v2(db, querystr, -1, &query_stmt, NULL);
	if(rc != SQLITE_OK)
	{
		log_err("add_netDB_network_address(%i, \"%s\") - SQL error prepare (%i): %s",
		        network_id, ip, rc, sqlite3_errstr(rc));
		checkFTLDBrc(rc);
		return rc;
	}

	log_debug(DEBUG_DATABASE, "dbquery: \"%s\" with arguments ?1 = %i and ?2 = \"%s\"",
		     querystr, network_id, ip);

	// Bind network_id to prepared statement (1st argument)
	if((rc = sqlite3_bind_int(query_stmt, 1, network_id)) != SQLITE_OK)
	{
		log_err("add_netDB_network_address(%i, \"%s\"): Failed to bind network_id (error %d): %s",
		        network_id, ip, rc, sqlite3_errstr(rc));
		checkFTLDBrc(rc);
		sqlite3_reset(query_stmt);
		return rc;
	}
	// Bind ip to prepared statement (2nd argument)
	if((rc = sqlite3_bind_text(query_stmt, 2, ip, -1, SQLITE_STATIC)) != SQLITE_OK)
	{
		log_err("add_netDB_network_address(%i, \"%s\"): Failed to bind name (error %d): %s",
		        network_id, ip, rc, sqlite3_errstr(rc));
		checkFTLDBrc(rc);
		sqlite3_reset(query_stmt);
		return rc;
	}

	// Perform step
	if ((rc = sqlite3_step(query_stmt)) != SQLITE_DONE)
	{
		log_err("add_netDB_network_address(%i, \"%s\"): Failed to step (error %d): %s",
		        network_id, ip, rc, sqlite3_errstr(rc));
		checkFTLDBrc(rc);
		sqlite3_reset(query_stmt);
		return rc;
	}

	// Finalize statement
	if ((rc = sqlite3_finalize(query_stmt)) != SQLITE_OK)
	{
		log_err("add_netDB_network_address(%i, \"%s\"): Failed to finalize (error %d): %s",
		        network_id, ip, rc, sqlite3_errstr(rc));
		checkFTLDBrc(rc);
		sqlite3_reset(query_stmt);
		return rc;
	}

	return SQLITE_OK;
}

// Insert a new record into the network table
static int insert_netDB_device(sqlite3 *db, const char *hwaddr, time_t now, time_t lastQuery,
                               unsigned int numQueriesARP, const char *macVendor)
{
	// Return early if database is known to be broken
	if(FTLDBerror())
		return SQLITE_ERROR;

	sqlite3_stmt *query_stmt = NULL;
	const char querystr[] = "INSERT INTO network "\
	                        "(hwaddr,interface,firstSeen,lastQuery,numQueries,macVendor) "\
	                        "VALUES (?1,\'N/A\',?2,?3,?4,?5);";

	int rc = sqlite3_prepare_v2(db, querystr, -1, &query_stmt, NULL);
	if(rc != SQLITE_OK)
	{
		log_err("insert_netDB_device(\"%s\", %lu, %lu, %u, \"%s\") - SQL error prepare (%i): %s",
		        hwaddr, (unsigned long)now, (unsigned long)lastQuery, numQueriesARP, macVendor, rc, sqlite3_errstr(rc));
		checkFTLDBrc(rc);
		return rc;
	}

	log_debug(DEBUG_DATABASE, "dbquery: \"%s\" with arguments ?1-?5 = (\"%s\", %lu, %lu, %u, \"%s\")",
		      querystr, hwaddr, (unsigned long)now, (unsigned long)lastQuery, numQueriesARP, macVendor);

	// Bind hwaddr to prepared statement (1st argument)
	if((rc = sqlite3_bind_text(query_stmt, 1, hwaddr, -1, SQLITE_STATIC)) != SQLITE_OK)
	{
		log_err("insert_netDB_device(\"%s\", %lu, %lu, %u, \"%s\"): Failed to bind hwaddr (error %d): %s",
		        hwaddr, (unsigned long)now, (unsigned long)lastQuery, numQueriesARP, macVendor, rc, sqlite3_errstr(rc));
		sqlite3_reset(query_stmt);
		checkFTLDBrc(rc);
		return rc;
	}

	// Bind now to prepared statement (2nd argument)
	if((rc = sqlite3_bind_int(query_stmt, 2, now)) != SQLITE_OK)
	{
		log_err("insert_netDB_device(\"%s\",%lu, %lu, %u, \"%s\"): Failed to bind now (error %d): %s",
		        hwaddr, (unsigned long)now, (unsigned long)lastQuery, numQueriesARP, macVendor, rc, sqlite3_errstr(rc));
		sqlite3_reset(query_stmt);
		checkFTLDBrc(rc);
		return rc;
	}

	// Bind lastQuery to prepared statement (3rd argument)
	if((rc = sqlite3_bind_int(query_stmt, 3, lastQuery)) != SQLITE_OK)
	{
		log_err("insert_netDB_device(\"%s\",%lu, %lu, %u, \"%s\"): Failed to bind lastQuery (error %d): %s",
		        hwaddr, (unsigned long)now, (unsigned long)lastQuery, numQueriesARP, macVendor, rc, sqlite3_errstr(rc));
		sqlite3_reset(query_stmt);
		checkFTLDBrc(rc);
		return rc;
	}

	// Bind numQueriesARP to prepared statement (4th argument)
	if((rc = sqlite3_bind_int(query_stmt, 4, numQueriesARP)) != SQLITE_OK)
	{
		log_err("insert_netDB_device(\"%s\",%lu, %lu, %u, \"%s\"): Failed to bind numQueriesARP (error %d): %s",
		        hwaddr, (unsigned long)now, (unsigned long)lastQuery, numQueriesARP, macVendor, rc, sqlite3_errstr(rc));
		sqlite3_reset(query_stmt);
		checkFTLDBrc(rc);
		return rc;
	}

	// Bind macVendor to prepared statement (5th argument) - the macVendor can be NULL here
	if((rc = sqlite3_bind_text(query_stmt, 5, macVendor, -1, SQLITE_STATIC)) != SQLITE_OK)
	{
		log_err("insert_netDB_device(\"%s\",%lu, %lu, %u, \"%s\"): Failed to bind macVendor (error %d): %s",
		        hwaddr, (unsigned long)now, (unsigned long)lastQuery, numQueriesARP, macVendor, rc, sqlite3_errstr(rc));
		sqlite3_reset(query_stmt);
		checkFTLDBrc(rc);
		return rc;
	}

	// Perform step
	if ((rc = sqlite3_step(query_stmt)) != SQLITE_DONE)
	{
		log_err("insert_netDB_device(\"%s\",%lu, %lu, %u, \"%s\"): Failed to step (error %d): %s",
		        hwaddr, (unsigned long)now, (unsigned long)lastQuery, numQueriesARP, macVendor, rc, sqlite3_errstr(rc));
		sqlite3_reset(query_stmt);
		checkFTLDBrc(rc);
		return rc;
	}

	// Finalize statement
	if ((rc = sqlite3_finalize(query_stmt)) != SQLITE_OK)
	{
		log_err("insert_netDB_device(\"%s\",%lu, %lu, %u, \"%s\"): Failed to finalize (error %d): %s",
		        hwaddr, (unsigned long)now, (unsigned long)lastQuery, numQueriesARP, macVendor, rc, sqlite3_errstr(rc));
		sqlite3_reset(query_stmt);
		checkFTLDBrc(rc);
		return rc;
	}

	return SQLITE_OK;
}

// Convert mock-device into a real one by changing the hardware address (and possibly adding a vendor string)
static int unmock_netDB_device(sqlite3 *db, const char *hwaddr, const char *macVendor, const int dbID)
{
	// Return early if database is known to be broken
	if(FTLDBerror())
		return SQLITE_ERROR;

	sqlite3_stmt *query_stmt = NULL;
	const char querystr[] = "UPDATE network SET "\
	                        "hwaddr = ?1, macVendor=?2 WHERE id = ?3;";

	int rc = sqlite3_prepare_v2(db, querystr, -1, &query_stmt, NULL);
	if(rc != SQLITE_OK)
	{
		log_err("unmock_netDB_device(\"%s\", \"%s\", %i) - SQL error prepare (%i): %s",
		        hwaddr, macVendor, dbID, rc, sqlite3_errstr(rc));
		checkFTLDBrc(rc);
		return rc;
	}

	log_debug(DEBUG_DATABASE, "dbquery: \"%s\" with arguments ?1 = \"%s\", ?2 = \"%s\", ?3 = %i",
		     querystr, hwaddr, macVendor, dbID);

	// Bind hwaddr to prepared statement (1st argument)
	if((rc = sqlite3_bind_text(query_stmt, 1, hwaddr, -1, SQLITE_STATIC)) != SQLITE_OK)
	{
		log_err("unmock_netDB_device(\"%s\", \"%s\", %i): Failed to bind hwaddr (error %d): %s",
		        hwaddr, macVendor, dbID, rc, sqlite3_errstr(rc));
		sqlite3_reset(query_stmt);
		checkFTLDBrc(rc);
		return rc;
	}

	// Bind macVendor to prepared statement (2nd argument) - the macVendor can be NULL here
	if((rc = sqlite3_bind_text(query_stmt, 2, macVendor, -1, SQLITE_STATIC)) != SQLITE_OK)
	{
		log_err("unmock_netDB_device(\"%s\", \"%s\", %i): Failed to bind macVendor (error %d): %s",
		        hwaddr, macVendor, dbID, rc, sqlite3_errstr(rc));
		sqlite3_reset(query_stmt);
		checkFTLDBrc(rc);
		return rc;
	}

	// Bind now to prepared statement (3rd argument)
	if((rc = sqlite3_bind_int(query_stmt, 3, dbID)) != SQLITE_OK)
	{
		log_err("unmock_netDB_device(\"%s\", \"%s\", %i): Failed to bind now (error %d): %s",
		        hwaddr, macVendor, dbID, rc, sqlite3_errstr(rc));
		sqlite3_reset(query_stmt);
		checkFTLDBrc(rc);
		return rc;
	}

	// Perform step
	if ((rc = sqlite3_step(query_stmt)) != SQLITE_DONE)
	{
		log_err("unmock_netDB_device(\"%s\", \"%s\", %i): Failed to step (error %d): %s",
		        hwaddr, macVendor, dbID, rc, sqlite3_errstr(rc));
		sqlite3_reset(query_stmt);
		checkFTLDBrc(rc);
		return rc;
	}

	// Finalize statement
	if ((rc = sqlite3_finalize(query_stmt)) != SQLITE_OK)
	{
		log_err("unmock_netDB_device(\"%s\", \"%s\", %i): Failed to finalize (error %d): %s",
		        hwaddr, macVendor, dbID, rc, sqlite3_errstr(rc));
		sqlite3_reset(query_stmt);
		checkFTLDBrc(rc);
		return rc;
	}

	return SQLITE_OK;
}

// Update interface of device
static int update_netDB_interface(sqlite3 *db, const int network_id, const char *iface)
{
	// Return early if database is known to be broken
	if(FTLDBerror())
		return SQLITE_ERROR;

	// Return early if there is nothing to be done in here
	if(iface == NULL || strlen(iface) == 0)
		return SQLITE_OK;

	sqlite3_stmt *query_stmt = NULL;
	const char querystr[] = "UPDATE network SET interface = ?1 WHERE id = ?2";

	int rc = sqlite3_prepare_v2(db, querystr, -1, &query_stmt, NULL);
	if(rc != SQLITE_OK)
	{
		log_err("update_netDB_interface(%i, \"%s\") - SQL error prepare (%i): %s",
		        network_id, iface, rc, sqlite3_errstr(rc));
		checkFTLDBrc(rc);
		return rc;
	}

	log_debug(DEBUG_DATABASE, "dbquery: \"%s\" with arguments ?1 = \"%s\" and ?2 = %i",
		     querystr, iface, network_id);

	// Bind iface to prepared statement (1st argument)
	if((rc = sqlite3_bind_text(query_stmt, 1, iface, -1, SQLITE_STATIC)) != SQLITE_OK)
	{
		log_err("update_netDB_interface(%i, \"%s\"): Failed to bind iface (error %d): %s",
		        network_id, iface, rc, sqlite3_errstr(rc));
		sqlite3_reset(query_stmt);
		checkFTLDBrc(rc);
		return rc;
	}
	// Bind network_id to prepared statement (2nd argument)
	if((rc = sqlite3_bind_int(query_stmt, 2, network_id)) != SQLITE_OK)
	{
		log_err("update_netDB_interface(%i, \"%s\"): Failed to bind name (error %d): %s",
		        network_id, iface, rc, sqlite3_errstr(rc));
		sqlite3_reset(query_stmt);
		checkFTLDBrc(rc);
		return rc;
	}

	// Perform step
	if ((rc = sqlite3_step(query_stmt)) != SQLITE_DONE)
	{
		log_err("update_netDB_interface(%i, \"%s\"): Failed to step (error %d): %s",
		        network_id, iface, rc, sqlite3_errstr(rc));
		sqlite3_reset(query_stmt);
		checkFTLDBrc(rc);
		return rc;
	}

	// Finalize statement
	if ((rc = sqlite3_finalize(query_stmt)) != SQLITE_OK)
	{
		log_err("update_netDB_interface(%i, \"%s\"): Failed to finalize (error %d): %s",
		        network_id, iface, rc, sqlite3_errstr(rc));
		sqlite3_reset(query_stmt);
		checkFTLDBrc(rc);
		return rc;
	}

	return SQLITE_OK;
}

// Loop over all clients known to FTL and ensure we add them all to the database
<<<<<<< HEAD
static bool add_FTL_clients_to_network_table(sqlite3 *db, const enum arp_status *client_status,
                                             const int clients, time_t now, unsigned int *additional_entries)
=======
static bool add_FTL_clients_to_network_table(sqlite3 *db, enum arp_status *client_status, time_t now,
                                             unsigned int *additional_entries, int num_clients)
>>>>>>> 98659258
{
	// Return early if database is known to be broken
	if(FTLDBerror())
		return false;

	int rc = SQLITE_OK;
	char hwaddr[128];
<<<<<<< HEAD
	for(int clientID = 0; clientID < clients; clientID++)
=======
	for(int clientID = 0; clientID < num_clients; clientID++)
>>>>>>> 98659258
	{
		// Check thread cancellation
		if(killed)
			break;

		// Get client pointer
		lock_shm();
		clientsData *client = getClient(clientID, true);
		if(client == NULL)
		{
			log_debug(DEBUG_ARP, "Network table: Client %d returned NULL pointer", clientID);
			unlock_shm();
			continue;
		}

		// Silently skip alias-clients - they do not really exist
		if(client->flags.aliasclient)
		{
			unlock_shm();
			continue;
		}

		// Get hostname and IP address of this client
		char *hostname, *ipaddr, *interface;
		ipaddr = strdup(getstr(client->ippos));
		hostname = strdup(getstr(client->namepos));
		interface = strdup(getstr(client->ifacepos));

		// Skip if already handled above (first check against clients_array_size as we might have added
		// more clients to FTL's memory herein (those known only from the database))
		if(client_status[clientID] != CLIENT_NOT_HANDLED)
		{
			log_debug(DEBUG_ARP, "Network table: Client %s known through ARP/neigh cache",
			          ipaddr);
			if(ipaddr) free(ipaddr);
			if(hostname) free(hostname);
			if(interface) free(interface);
			unlock_shm();
			continue;
		}
		else
			log_debug(DEBUG_ARP, "Network table: %s NOT known through ARP/neigh cache", ipaddr);

		//
		// Variant 1: Try to find a device with an EDNS(0)-provided hardware address
		//
		int dbID = DB_NODATA;
		if(client->hwlen == 6)
		{
			snprintf(hwaddr, sizeof(hwaddr), "%02X:%02X:%02X:%02X:%02X:%02X",
			         client->hwaddr[0], client->hwaddr[1],
			         client->hwaddr[2], client->hwaddr[3],
			         client->hwaddr[4], client->hwaddr[5]);
			hwaddr[6*2+5] = '\0';

			unlock_shm();
			dbID = find_device_by_hwaddr(db, hwaddr);
			lock_shm();

			// Reacquire client pointer (if may have changed when unlocking above)
			client = getClient(clientID, true);

			if(dbID >= 0)
				log_debug(DEBUG_ARP, "Network table: Client with MAC %s is network ID %i", hwaddr, dbID);
		}
		else
		{
			//
			// Variant 2: Try to find a device using the same IP address within the last 24 hours
			// Only try this when there is no EDNS(0) MAC address available
			//
			unlock_shm();
			dbID = find_device_by_recent_ip(db, ipaddr);
			lock_shm();

			// Reacquire client pointer (if may have changed when unlocking above)
			client = getClient(clientID, true);

			if(dbID >= 0)
			{
				log_debug(DEBUG_ARP, "Network table: Client with IP %s has no MAC info but was recently be seen for network ID %i",
						ipaddr, dbID);
			}

			//
			// Variant 3: Try to find a device with mock IP address
			// Only try this when there is no EDNS(0) MAC address available
			//
			if(dbID < 0)
			{
				unlock_shm();
				dbID = find_device_by_mock_hwaddr(db, ipaddr);
				lock_shm();

				// Reacquire client pointer (if may have changed when unlocking above)
				client = getClient(clientID, true);

				if(dbID >= 0)
				{
					log_debug(DEBUG_ARP, "Network table: Client with IP %s has no MAC info but is known as mock-hwaddr client with network ID %i",
					          ipaddr, dbID);
				}
			}

			// Create mock hardware address in the style of "ip-<IP address>", like "ip-127.0.0.1"
			strcpy(hwaddr, "ip-");
			strncpy(hwaddr+3, ipaddr, sizeof(hwaddr)-4);
			hwaddr[sizeof(hwaddr)-1] = '\0';
		}

		if(dbID == DB_FAILED)
		{
			// SQLite error
			if(ipaddr) free(ipaddr);
			if(hostname) free(hostname);
			if(interface) free(interface);
			break;
		}

		// Device not in database, add new entry
		else if(dbID == DB_NODATA)
		{
			char *macVendor = NULL;
			if(client->hwlen == 6)
			{
				// Normal client, MAC was likely obtained from EDNS(0) data
				unlock_shm();
				macVendor = getMACVendor(hwaddr);
				lock_shm();

				// Reacquire client pointer (if may have changed when unlocking above)
				client = getClient(clientID, true);
			}

			log_debug(DEBUG_ARP, "Network table: Creating new FTL device MAC = %s, IP = %s, hostname = \"%s\", vendor = \"%s\", interface = \"%s\"",
			          hwaddr, ipaddr, hostname, macVendor, interface);

			// Add new device to database
			const time_t lastQuery = client->lastQuery;
			const unsigned int numQueriesARP = client->numQueriesARP;
			unlock_shm();
			insert_netDB_device(db, hwaddr, now, lastQuery, numQueriesARP, macVendor);
			lock_shm();

			// Reacquire client pointer (if may have changed when unlocking above)
			client = getClient(clientID, true);

			// Reset client counter
			client->numQueriesARP = 0;

			// Free allocated memory (if allocated)
			if(macVendor != NULL)
			{
				free(macVendor);
				macVendor = NULL;
			}

			// Obtain ID which was given to this new entry
			dbID = sqlite3_last_insert_rowid(db);
		}
		else	// Device already in database
		{
			log_debug(DEBUG_ARP, "Network table: Updating existing FTL device MAC = %s, IP = %s, hostname = \"%s\", interface = \"%s\"",
			          hwaddr, ipaddr, hostname, interface);

			// Update timestamp of last query if applicable
			const time_t lastQuery = client->lastQuery;
			const unsigned int numQueriesARP = client->numQueriesARP;
			unlock_shm();
			rc = update_netDB_lastQuery(db, dbID, lastQuery);
			if(rc != SQLITE_OK)
			{
				if(ipaddr) free(ipaddr);
				if(hostname) free(hostname);
				if(interface) free(interface);
				break;
			}

			// Update number of queries if applicable
			rc = update_netDB_numQueries(db, dbID, numQueriesARP);
			if(rc != SQLITE_OK)
			{
				if(ipaddr) free(ipaddr);
				if(hostname) free(hostname);
				if(interface) free(interface);
				break;
			}

			lock_shm();
			// Reacquire client pointer (if may have changed when unlocking above)
			client = getClient(clientID, true);
			client->numQueriesARP = 0;
		}

		unlock_shm();

		// Add unique IP address / mock-MAC pair to network_addresses table
		// ipaddr is a local copy
		rc = add_netDB_network_address(db, dbID, ipaddr);
		if(rc != SQLITE_OK)
		{
			if(ipaddr) free(ipaddr);
			if(hostname) free(hostname);
			if(interface) free(interface);
			break;
		}

		// Update hostname if available
		// hostname is a local copy
		rc = update_netDB_name(db, ipaddr, hostname);
		if(rc != SQLITE_OK)
		{
			if(ipaddr) free(ipaddr);
			if(hostname) free(hostname);
			if(interface) free(interface);
			break;
		}

		// Update interface if available
		// interface is a local copy
		rc = update_netDB_interface(db, dbID, interface);
		if(rc != SQLITE_OK)
		{
			if(ipaddr) free(ipaddr);
			if(hostname) free(hostname);
			if(interface) free(interface);
			break;
		}

		// Add to number of processed ARP cache entries
		(*additional_entries)++;

		// Free allocated memory
		free(ipaddr);
		free(hostname);
		free(interface);
	}

	// Check for possible error in loop
	if(rc != SQLITE_OK)
	{
		const char *text;
		if( rc == SQLITE_BUSY )
			text = "WARNING";
		else
			text = "ERROR";

		log_err("%s: Storing devices in network table failed: %s", text, sqlite3_errstr(rc));
		checkFTLDBrc(rc);
		return false;
	}

	return true;
}

static bool add_local_interfaces_to_network_table(sqlite3 *db, time_t now, unsigned int *additional_entries)
{
	// Return early if database is known to be broken
	if(FTLDBerror())
		return SQLITE_ERROR;

	// Try to access the kernel's Internet protocol address management
	FILE *ip_pipe = NULL;
	const char cmd[] = "ip address show";
	errno = ENOMEM;
	if((ip_pipe = popen(cmd, "r")) == NULL)
	{
		log_warn("Command \"%s\" failed: %s", cmd, strerror(errno));
		return false;
	}

	// Buffers
	char *linebuffer = NULL;
	size_t linebuffersize = 0u;
	int iface_no, rc;
	bool has_iface = false, has_hwaddr = false;
	char ipaddr[128], hwaddr[128], iface[128];

	// Read response line by line
	while(getline(&linebuffer, &linebuffersize, ip_pipe) != -1)
	{
		// Skip if line buffer is invalid
		if(linebuffer == NULL)
			continue;

		if(sscanf(linebuffer, "%i: %99[^:]", &iface_no, iface) == 2)
		{
			// Obtained an interface, continue to the next line
			has_iface = true;
			has_hwaddr = false;
			iface[sizeof(iface)-1] = '\0';
			continue;
		}

		// Do not try to read IP addresses when the information above is incomplete
		if(!has_iface)
			continue;

		// Try to read hardware address
		// We skip lines with "link/none" (virtual, e.g., wireguard interfaces)
		if(sscanf(linebuffer, "    link/ether %99s", hwaddr) == 1)
		{
			// Obtained an Ethernet hardware address, continue to the next line
			has_hwaddr = true;
			hwaddr[sizeof(hwaddr)-1] = '\0';
			continue;
		}
		else if(sscanf(linebuffer, "    link/loopback %99s", hwaddr) == 1)
		{
			// Obtained a loopback hardware address, continue to the next line
			has_hwaddr = true;
			hwaddr[sizeof(hwaddr)-1] = '\0';
			continue;
		}

		// Do not try to read IP addresses when the information above is incomplete
		if(!has_hwaddr)
			continue;

		// Try to read IPv4 address
		// We need a special rule here to avoid "inet6 ..." being accepted as IPv4 address
		if(sscanf(linebuffer, "    inet%*[ ]%127[0-9.] brd", ipaddr) == 1)
		{
			// Obtained an IPv4 address
			ipaddr[sizeof(ipaddr)-1] = '\0';
		}
		else
		{
			// Try to read IPv6 address
			if(sscanf(linebuffer, "    inet6%*[ ]%127[0-9a-fA-F:] scope", ipaddr) == 1)
			{
				// Obtained an IPv6 address
				ipaddr[sizeof(ipaddr)-1] = '\0';
			}
			else
			{
				// No address data, continue to next line
				continue;
			}
		}

		log_debug(DEBUG_ARP, "Network table: read interface details for interface %s (%s) with address %s",
		          iface, hwaddr, ipaddr);

		// Try to find the device we parsed above
		int dbID = find_device_by_hwaddr(db, hwaddr);
		if(dbID >= 0)
		{
			log_debug(DEBUG_ARP, "Network table (ip a): Client with MAC %s was recently be seen for network ID %i",
			          hwaddr, dbID);
		}

		// Break on SQLite error
		if(dbID == DB_FAILED)
		{
			// SQLite error
			break;
		}

		// Get vendor
		char *macVendor = getMACVendor(hwaddr);

		// Device not in database, add new entry
		if(dbID == DB_NODATA)
		{

			log_debug(DEBUG_ARP, "Network table: Creating new ip a device MAC = %s, IP = %s, vendor = \"%s\", interface = \"%s\"",
			          hwaddr, ipaddr, macVendor, iface);

			// Try to import query data from a possibly previously existing mock-device
			int mockID = find_device_by_mock_hwaddr(db, ipaddr);
			int lastQuery = 0, firstSeen = now, numQueries = 0;
			if(mockID >= 0)
			{
				char *querystr = NULL;
				if(asprintf(&querystr, "SELECT lastQuery from network where id = %i", mockID) < 10)
				{
					free(macVendor);
					return false;
				}
				lastQuery = db_query_int(db, querystr);
				free(querystr);

				if(asprintf(&querystr, "SELECT firstSeen from network where id = %i", mockID) < 10)
				{
					free(macVendor);
					return false;
				}
				firstSeen = db_query_int(db, querystr);
				free(querystr);

				if(asprintf(&querystr, "SELECT numQueries from network where id = %i", mockID) < 10)
				{
					free(macVendor);
					return false;
				}
				numQueries = db_query_int(db, querystr);
				free(querystr);
			}

			// Add new device to database
			insert_netDB_device(db, hwaddr, firstSeen, lastQuery, numQueries, macVendor);

			// Obtain ID which was given to this new entry
			dbID = sqlite3_last_insert_rowid(db);
		}
		else	// Device already in database
		{
			log_debug(DEBUG_ARP, "Network table: Updating existing ip a device MAC = %s, IP = %s, interface = \"%s\"",
			          hwaddr, ipaddr, iface);
		}

		//Free allocated memory
		if(macVendor != NULL)
		{
			free(macVendor);
			macVendor = NULL;
		}

		// Add unique IP address / mock-MAC pair to network_addresses table
		rc = add_netDB_network_address(db, dbID, ipaddr);
		if(rc != SQLITE_OK)
			break;

		// Update interface if available
		rc = update_netDB_interface(db, dbID, iface);
		if(rc != SQLITE_OK)
			break;

		// Add to number of processed ARP cache entries
		(*additional_entries)++;
	}

	// Close pipe handle and free allocated memory
	pclose(ip_pipe);
	if(linebuffer != NULL)
		free(linebuffer);

	return true;
}

static bool clean_network_table(sqlite3* db)
{
	// Do not clean if disabled
	if(config.database.network.expire.v.ui == 0)
		return true;

	// Remove all but the most recent IP addresses not seen for more than a certain time
	const time_t limit = time(NULL)-24*3600*config.database.network.expire.v.ui;
	int rc = dbquery(db, "DELETE FROM network_addresses "
	                     "WHERE lastSeen < %lu;", (unsigned long)limit);
	if(rc != SQLITE_OK)
		return false;

	rc = dbquery(db, "UPDATE network_addresses SET name = NULL "
	                 "WHERE nameUpdated < %lu;", (unsigned long)limit);
	if(rc != SQLITE_OK)
		return false;

	return true;
}

bool flush_network_table(void)
{
	sqlite3 *db = dbopen(false, false);
	if(db == NULL)
		return false;

	// Remove all IP addresses
	if(dbquery(db, "DELETE FROM network_addresses;") != SQLITE_OK)
		return false;

	// Remove all devices
	if(dbquery(db, "DELETE FROM network;") != SQLITE_OK)
		return false;

	// Close database
	dbclose(&db);

	return true;
}

// Parse kernel's neighbor cache
void parse_neighbor_cache(sqlite3* db)
{
	// Prepare buffers
	char *linebuffer = NULL;
	size_t linebuffersize = 0u;
	unsigned int entries = 0u, additional_entries = 0u;
	time_t now = time(NULL);

	// Start ARP timer
	if(config.debug.arp.v.b)
		timer_start(ARP_TIMER);

	// Start transaction to speed up database queries, to avoid that the
	// database is locked by other processes and to allow for a rollback in
	// case of an error
	const char sql[] = "BEGIN TRANSACTION IMMEDIATE";
	int rc = dbquery(db, sql);
	if(rc != SQLITE_OK)
	{
		const char *text;
		if( rc == SQLITE_BUSY )
			text = "WARNING";
		else
			text = "ERROR";

		// dbquery() above already logs the reason for why the query failed
		log_warn("%s: Storing devices in network table (\"%s\") failed", text, sql);
		return;
	}

	// Delete old entries from network table
	if(!clean_network_table(db))
		return;

	// Initialize array of status for individual clients used to
	// remember the status of a client already seen in the neigh cache
	lock_shm();
	const int clients = counters->clients;
	unlock_shm();
	enum arp_status *client_status = calloc(clients, sizeof(enum arp_status));
	for(int i = 0; i < clients; i++)
		client_status[i] = CLIENT_NOT_HANDLED;

	// Try to access the kernel's neighbor cache
	if (config.database.network.parseARPcache.v.b)
	{
		// Parse ARP cache and add new entries to network table
		FILE *arpfp = NULL;
		const char cmd[] = "ip neigh show";
		errno = ENOMEM;
		if((arpfp = popen(cmd, "r")) == NULL)
		{
			log_warn("Command \"%s\" failed: %s", cmd, strerror(errno));
			return;
		}

		// Read ARP cache line by line
		while(getline(&linebuffer, &linebuffersize, arpfp) != -1)
		{
			// Skip if line buffer is invalid
			if(linebuffer == NULL)
				continue;

			// Check thread cancellation
			if(killed)
				break;

			// Analyze line
			char ip[128], hwaddr[128], iface[128];
			int num = sscanf(linebuffer, "%99s dev %99s lladdr %99s",
			                 ip, iface, hwaddr);

			// Ensure strings are null-terminated in case we hit the max.
			// length limitation
			ip[sizeof(ip)-1] = '\0';
			iface[sizeof(iface)-1] = '\0';
			hwaddr[sizeof(hwaddr)-1] = '\0';

			// Check if we want to process the line we just read
			if(num != 3)
			{
				if(num == 2)
				{
					// This line is incomplete, remember this to skip
					// mock-device creation after ARP processing
					lock_shm();
					int clientID = findClientID(ip, false, false);
					unlock_shm();
					if(clientID >= 0 && clientID < clients)
						client_status[clientID] = CLIENT_ARP_INCOMPLETE;
				}

				// Skip to the next row in the neigh cache rather when
				// marking as incomplete client
				continue;
			}

			// Get ID of this device in our network database. If it cannot be
			// found, then this is a new device. We only use the hardware address
			// to uniquely identify clients and only use the first returned ID.
			//
			// Same MAC, two IPs: Non-deterministic (sequential) DHCP server, we
			// update the IP address to the last seen one.
			//
			// We can run this SELECT inside the currently active transaction as
			// only the changed to the database are collected for latter
			// commitment. Read-only access such as this SELECT command will be
			// executed immediately on the database.
			int dbID = find_device_by_hwaddr(db, hwaddr);

			if(dbID == DB_FAILED)
			{
				// Get SQLite error code and return early from loop
				rc = sqlite3_errcode(db);
				break;
			}

			// If we reach this point, we can check if this client
			// is known to pihole-FTL
			// false = do not create a new record if the client is
			//         unknown (only DNS requesting clients do this)
			lock_shm();
			int clientID = findClientID(ip, false, false);

			// Get hostname of this client if the client is known
			char *hostname = NULL;
			bool client_valid = false;
			time_t lastQuery = 0;
			unsigned int numQueries = 0;

			// This client is known (by its IP address) to pihole-FTL if
			// findClientID() returned a non-negative index
			if(clientID >= 0 && clientID < clients)
			{
				clientsData *client = getClient(clientID, true);
				if(!client)
					continue;

				client_valid = true;
				hostname = strdup(getstr(client->namepos));
				lastQuery = client->lastQuery;
				numQueries = client->numQueriesARP;
				client_status[clientID] = CLIENT_ARP_COMPLETE;
			}
			else
			{
				hostname = strdup("");
			}
			unlock_shm();

			// Device not in database, add new entry
			if(dbID == DB_NODATA)
			{
				// Try to obtain vendor from MAC database
				char *macVendor = getMACVendor(hwaddr);

				// Check if we recently added a mock-device with the same IP address
				// and the ARP entry just came a bit delayed (reported by at least one user)
				dbID = find_recent_device_by_mock_hwaddr(db, ip);

				if(dbID == DB_NODATA)
				{
					// Device not known AND no recent mock-device found ---> create new device record
					log_debug(DEBUG_ARP, "Network table: Creating new ARP device MAC = %s, IP = %s, hostname = \"%s\", vendor = \"%s\"",
					          hwaddr, ip, hostname, macVendor);

					// Create new record (INSERT)
					insert_netDB_device(db, hwaddr, now, lastQuery, numQueries, macVendor);

					lock_shm();
					clientsData *client = getClient(clientID, true);
					if(client != NULL)
					{
						// Reacquire client pointer (if may have changed when unlocking above)
						client = getClient(clientID, true);
						// Reset client ARP counter (we stored the entry in the database)
						client->numQueriesARP = 0;
					}
					unlock_shm();

					// Obtain ID which was given to this new entry
					dbID = sqlite3_last_insert_rowid(db);

					// Store hostname in the appropriate network_address record (if available)
					if(strlen(hostname) > 0)
					{
						rc = update_netDB_name(db, ip, hostname);
						if(rc != SQLITE_OK)
						{
							// Free allocated memory
							free(hostname);
							free(macVendor);
							break;
						}
					}
				}
				else
				{
					// Device is ALREADY KNOWN ---> convert mock-device to a "real" one
					log_debug(DEBUG_ARP, "Network table: Un-mocking ARP device MAC = %s, IP = %s, hostname = \"%s\", vendor = \"%s\"",
					          hwaddr, ip, hostname, macVendor);

					// Update/replace important device properties
					unmock_netDB_device(db, hwaddr, macVendor, dbID);

					// Host name, count and last query timestamp will be set in the next
					// loop iteration for the sake of simplicity
				}

				// Free allocated memory
				free(macVendor);
			}
			// Device in database AND client known to Pi-hole
			else if(client_valid)
			{
				log_debug(DEBUG_ARP, "Network table: Updating existing ARP device MAC = %s, IP = %s, hostname = \"%s\"",
				          hwaddr, ip, hostname);

				// Update timestamp of last query if applicable
				rc = update_netDB_lastQuery(db, dbID, lastQuery);
				if(rc != SQLITE_OK)
				{
					// Free allocated memory
					free(hostname);
					break;
				}

				// Update number of queries if applicable
				rc = update_netDB_numQueries(db, dbID, numQueries);
				if(rc != SQLITE_OK)
				{
					// Free allocated memory
					free(hostname);
					break;
				}

				lock_shm();
				// Acquire client pointer
				clientsData *client = getClient(clientID, true);
				if(client != NULL)
				{
					// Reset client ARP counter (we stored the entry in the database)
					client->numQueriesARP = 0;
				}
				unlock_shm();

				// Update hostname if available
				rc = update_netDB_name(db, ip, hostname);
				if(rc != SQLITE_OK)
				{
					// Free allocated memory
					free(hostname);
					break;
				}
			}
			// else: Device in database but not known to Pi-hole

			free(hostname);
			hostname = NULL;

			// Store interface if available
			rc = update_netDB_interface(db, dbID, iface);
			if(rc != SQLITE_OK)
				break;

			// Add unique IP address / mock-MAC pair to network_addresses table
			rc = add_netDB_network_address(db, dbID, ip);
			if(rc != SQLITE_OK)
				break;

			// Count number of processed ARP cache entries
			entries++;
		}

		// Close pipe handle and free allocated memory
		pclose(arpfp);
		if(linebuffer != NULL)
			free(linebuffer);

		if(rc != SQLITE_OK)
		{
			log_err("Database error in ARP cache processing loop");
			free(client_status);
			return;
		}
	}

	// Check thread cancellation
	if(killed)
	{
		free(client_status);
		return;
	}

	// Loop over all clients known to FTL and ensure we add them all to the
	// database
<<<<<<< HEAD
	if(!add_FTL_clients_to_network_table(db, client_status, clients, now, &additional_entries))
	{
		free(client_status);
=======
	if(!add_FTL_clients_to_network_table(db, client_status, now, &additional_entries, clients))
>>>>>>> 98659258
		return;
	}
	free(client_status);
	client_status = NULL;

	// Check thread cancellation
	if(killed)
		return;

	// Finally, loop over the available interfaces to ensure we list the
	// IP addresses correctly (local addresses are NOT contained in the
	// ARP/neighbor cache).
	if(!add_local_interfaces_to_network_table(db, now, &additional_entries))
		return;

	// Check thread cancellation
	if(killed)
		return;

	// Ensure mock-devices which are not assigned to any addresses any more
	// (they have been converted to "real" devices), are removed at this point
	rc = dbquery(db, "DELETE FROM network WHERE id NOT IN "
	                                           "(SELECT network_id from network_addresses) "
	                                           "AND hwaddr LIKE 'ip-%%';");
	if(rc != SQLITE_OK)
	{
		log_err("Database error in mock-device cleaning statement");
		checkFTLDBrc(rc);
		return;
	}

	// Actually update the database
	if((rc = dbquery(db, "END TRANSACTION")) != SQLITE_OK) {
		const char *text;
		if( rc == SQLITE_BUSY )
			text = "WARNING";
		else
			text = "ERROR";

		log_err("%s: Storing devices in network table failed: %s", text, sqlite3_errstr(rc));
		checkFTLDBrc(rc);
		return;
	}

	// Debug logging
	log_debug(DEBUG_ARP, "ARP table processing (%u entries from ARP, %u from FTL's cache) took %.1f ms",
	          entries, additional_entries, timer_elapsed_msec(ARP_TIMER));
}

// Loop over all entries in network table and unify entries by their hwaddr
// If we find duplicates, we keep the most recent entry, while
// - we replace the first-seen date by the earliest across all rows
// - we sum up the number of queries of all clients with the same hwaddr
bool unify_hwaddr(sqlite3 *db)
{
	// Return early if database is known to be broken
	if(FTLDBerror())
		return false;

	// We request sets of (id,hwaddr). They are GROUPed BY hwaddr to make
	// the set unique in hwaddr.
	// The grouping is constrained by the HAVING clause which is
	// evaluated once across all rows of a group to ensure the returned
	// set represents the most recent entry for a given hwaddr
	// Get only duplicated hwaddrs here (HAVING cnt > 1).
	const char querystr[] = "SELECT id,hwaddr,COUNT(*) cnt "
	                        "FROM network "
	                        "GROUP BY hwaddr "
	                        "HAVING MAX(lastQuery) "
	                        "AND cnt > 1;";

	// Start transaction
	SQL_bool(db, "BEGIN TRANSACTION");

	// Perform SQL query
	sqlite3_stmt *stmt = NULL;
	int rc = sqlite3_prepare_v2(db, querystr, -1, &stmt, NULL);
	if(rc != SQLITE_OK)
	{
		log_err("unify_hwaddr(\"%s\") - SQL error prepare: %s", querystr, sqlite3_errstr(rc));
		checkFTLDBrc(rc);
		return false;
	}

	// Loop until no further (id,hwaddr) sets are available
	while((rc = sqlite3_step(stmt)) != SQLITE_DONE)
	{
		// Check if we ran into an error
		if(rc != SQLITE_ROW)
		{
			log_err("unify_hwaddr(\"%s\") - SQL error step: %s", querystr, sqlite3_errstr(rc));
			checkFTLDBrc(rc);
			return false;
		}

		// Obtain id and hwaddr of the most recent entry for this particular client
		const int id = sqlite3_column_int(stmt, 0);
		char *hwaddr = strdup((char*)sqlite3_column_text(stmt, 1));

		// Reset statement
		sqlite3_reset(stmt);

		// Update firstSeen with lowest value across all rows with the same hwaddr
		dbquery(db, "UPDATE network "\
		            "SET firstSeen = (SELECT MIN(firstSeen) FROM network WHERE hwaddr = \'%s\' COLLATE NOCASE) "\
		            "WHERE id = %i;", hwaddr, id);

		// Update numQueries with sum of all rows with the same hwaddr
		dbquery(db, "UPDATE network "\
		            "SET numQueries = (SELECT SUM(numQueries) FROM network WHERE hwaddr = \'%s\' COLLATE NOCASE) "\
		            "WHERE id = %i;", hwaddr, id);

		// Remove all other lines with the same hwaddr but a different id
		dbquery(db, "DELETE FROM network "\
		            "WHERE hwaddr = \'%s\' COLLATE NOCASE "\
		            "AND id != %i;", hwaddr, id);

		free(hwaddr);
	}

	// Finalize statement
	sqlite3_finalize(stmt);

	// Update database version to 4
	if(!db_set_FTL_property(db, DB_VERSION, 4))
		return false;

	// End transaction
	SQL_bool(db, "COMMIT");

	return true;
}

static char * __attribute__ ((malloc)) getMACVendor(const char *hwaddr)
{
	// Special handling for the loopback interface
	if(strcmp(hwaddr, "00:00:00:00:00:00") == 0)
			return strdup("virtual interface");

	struct stat st;
	if(stat(config.files.macvendor.v.s, &st) != 0)
	{
		// File does not exist
		log_debug(DEBUG_ARP, "getMACVenor(\"%s\"): %s does not exist", hwaddr, config.files.macvendor.v.s);
		return strdup("");
	}
	else if(strlen(hwaddr) != 17 || strstr(hwaddr, "ip-") != NULL)
	{
		// MAC address is incomplete or mock address (for distant clients)
		log_debug(DEBUG_ARP, "getMACVenor(\"%s\"): MAC invalid (length %zu)", hwaddr, strlen(hwaddr));
		return strdup("");
	}

	sqlite3 *macvendor_db = NULL;
	int rc = sqlite3_open_v2(config.files.macvendor.v.s, &macvendor_db, SQLITE_OPEN_READONLY, NULL);
	if(rc != SQLITE_OK)
	{
		log_err("getMACVendor(\"%s\") - SQL error: %s", hwaddr, sqlite3_errstr(rc));
		sqlite3_close(macvendor_db);
		return strdup("");
	}

	// Only keep "XX:YY:ZZ" (8 characters)
	char hwaddrshort[9];
	strncpy(hwaddrshort, hwaddr, 8);
	hwaddrshort[8] = '\0';
	const char querystr[] = "SELECT vendor FROM macvendor WHERE mac LIKE ?;";

	sqlite3_stmt *stmt = NULL;
	rc = sqlite3_prepare_v2(macvendor_db, querystr, -1, &stmt, NULL);
	if(rc != SQLITE_OK)
	{
		log_err("getMACVendor(\"%s\") - SQL error prepare \"%s\": %s", hwaddr, querystr, sqlite3_errstr(rc));
		sqlite3_close(macvendor_db);
		return strdup("");
	}

	// Bind hwaddrshort to prepared statement
	if((rc = sqlite3_bind_text(stmt, 1, hwaddrshort, -1, SQLITE_STATIC)) != SQLITE_OK)
	{
		log_err("getMACVendor(\"%s\" -> \"%s\"): Failed to bind hwaddrshort: %s",
		        hwaddr, hwaddrshort, sqlite3_errstr(rc));
		sqlite3_reset(stmt);
		sqlite3_finalize(stmt);
		sqlite3_close(macvendor_db);
		return strdup("");
	}

	char *vendor = NULL;
	rc = sqlite3_step(stmt);
	if(rc == SQLITE_ROW)
	{
		vendor = strdup((char*)sqlite3_column_text(stmt, 0));
	}
	else
	{
		// Not found
		vendor = strdup("");
	}

	if(rc != SQLITE_DONE && rc != SQLITE_ROW)
	{
		// Error
		log_err("getMACVendor(\"%s\") - SQL error step: %s", hwaddr, sqlite3_errstr(rc));
	}

	sqlite3_finalize(stmt);
	sqlite3_close(macvendor_db);

	log_debug(DEBUG_ARP, "DEBUG: MAC Vendor lookup for %s returned \"%s\"", hwaddr, vendor);

	return vendor;
}

void updateMACVendorRecords(sqlite3 *db)
{
	// Return early if database is known to be broken
	if(FTLDBerror())
		return;

	struct stat st;
	if(stat(config.files.macvendor.v.s, &st) != 0)
	{
		// File does not exist
		log_debug(DEBUG_ARP, "updateMACVendorRecords(): \"%s\" does not exist", config.files.macvendor.v.s);
		return;
	}

	sqlite3_stmt *stmt = NULL;
	const char *selectstr = "SELECT id,hwaddr FROM network;";
	int rc = sqlite3_prepare_v2(db, selectstr, -1, &stmt, NULL);
	if(rc != SQLITE_OK)
	{
		log_err("updateMACVendorRecords() - SQL error prepare \"%s\": %s", selectstr, sqlite3_errstr(rc));
		checkFTLDBrc(rc);
		return;
	}

	while((rc = sqlite3_step(stmt)) == SQLITE_ROW)
	{
		const int id = sqlite3_column_int(stmt, 0);
		char *hwaddr = strdup((char*)sqlite3_column_text(stmt, 1));

		// Get vendor for MAC
		char *vendor = getMACVendor(hwaddr);
		free(hwaddr);
		hwaddr = NULL;

		// Prepare UPDATE statement
		char *updatestr = NULL;
		if(asprintf(&updatestr, "UPDATE network SET macVendor = \'%s\' WHERE id = %i", vendor, id) < 1)
		{
			log_err("updateMACVendorRecords() - Allocation error");
			free(vendor);
			break;
		}

		// Execute prepared statement
		char *zErrMsg = NULL;
		rc = sqlite3_exec(db, updatestr, NULL, NULL, &zErrMsg);
		if(rc != SQLITE_OK)
		{
			log_err("updateMACVendorRecords() - SQL exec error: \"%s\": %s", updatestr, zErrMsg);
			checkFTLDBrc(rc);
			sqlite3_free(zErrMsg);
			free(updatestr);
			free(vendor);
			break;
		}

		// Free allocated memory
		free(updatestr);
		free(vendor);
	}
	if(rc != SQLITE_DONE)
	{
		// Error
		log_err("updateMACVendorRecords() - SQL error step: %s", sqlite3_errstr(rc));
		checkFTLDBrc(rc);
		return;
	}

	sqlite3_finalize(stmt);
}

// Get hardware address of device identified by IP address
char *__attribute__((malloc)) getMACfromIP(sqlite3* db, const char *ipaddr)
{
	// Return early if database is known to be broken
	if(FTLDBerror())
		return NULL;

	// Open pihole-FTL.db database file if needed
	bool db_opened = false;
	if(db == NULL)
	{
		if((db = dbopen(false, false)) == NULL)
		{
			log_warn("getMACfromIP(\"%s\") - Failed to open DB", ipaddr);
			return NULL;
		}

		// Successful
		db_opened = true;
	}

	// Prepare SQLite statement
	// We request the most recent IP entry in case there an IP appears
	// multiple times in the network_addresses table
	sqlite3_stmt *stmt = NULL;
	const char *querystr = "SELECT hwaddr FROM network WHERE id = "
	                       "(SELECT network_id FROM network_addresses "
	                       "WHERE ip = ? GROUP BY ip HAVING max(lastSeen));";
	int rc = sqlite3_prepare_v2(db, querystr, -1, &stmt, NULL);
	if(rc != SQLITE_OK)
	{
		log_err("getMACfromIP(\"%s\") - SQL error prepare: %s",
		        ipaddr, sqlite3_errstr(rc));
		checkFTLDBrc(rc);

		if(db_opened) dbclose(&db);

		return NULL;
	}

	// Bind ipaddr to prepared statement
	if((rc = sqlite3_bind_text(stmt, 1, ipaddr, -1, SQLITE_STATIC)) != SQLITE_OK)
	{
		log_err("getMACfromIP(\"%s\"): Failed to bind ip: %s",
		        ipaddr, sqlite3_errstr(rc));
		checkFTLDBrc(rc);
		sqlite3_reset(stmt);
		sqlite3_finalize(stmt);

		if(db_opened) dbclose(&db);

		return NULL;
	}

	char *hwaddr = NULL;
	rc = sqlite3_step(stmt);
	if(rc == SQLITE_ROW)
	{
		// Database record found (result might be empty)
		hwaddr = strdup((char*)sqlite3_column_text(stmt, 0));
	}
	else if(rc == SQLITE_DONE)
	{
		// Not found
		hwaddr = NULL;
	}
	else
	{
		log_err("getMACfromIP(\"%s\"): Failed step: %s",
		        ipaddr, sqlite3_errstr(rc));
		checkFTLDBrc(rc);
		return NULL;
	}

	if(hwaddr != NULL)
		log_debug(DEBUG_DATABASE, "Found database hardware address %s -> %s", ipaddr, hwaddr);

	// Finalize statement and close database handle
	sqlite3_reset(stmt);
	sqlite3_finalize(stmt);

	if(db_opened) dbclose(&db);

	return hwaddr;
}

// Get aliasclient ID of device identified by IP address (if available)
int getAliasclientIDfromIP(sqlite3 *db, const char *ipaddr)
{
	// Return early if database is known to be broken
	if(FTLDBerror())
		return DB_FAILED;

	// Open pihole-FTL.db database file if needed
	bool db_opened = false;
	if(db == NULL)
	{
		if((db = dbopen(false, false)) == NULL)
		{
			log_warn("getAliasclientIDfromIP(\"%s\") - Failed to open DB", ipaddr);
			return DB_FAILED;
		}

		// Successful
		db_opened = true;
	}

	// Prepare SQLite statement
	// We request the most recent IP entry in case there an IP appears
	// multiple times in the network_addresses table
	sqlite3_stmt *stmt = NULL;
	const char *querystr = "SELECT aliasclient_id FROM network WHERE id = "
	                       "(SELECT network_id FROM network_addresses "
	                       "WHERE ip = ? "
	                             "AND aliasclient_id IS NOT NULL "
	                       "GROUP BY ip HAVING max(lastSeen));";
	int rc = sqlite3_prepare_v2(db, querystr, -1, &stmt, NULL);
	if(rc != SQLITE_OK)
	{
		log_err("getAliasclientIDfromIP(\"%s\") - SQL error prepare: %s",
		        ipaddr, sqlite3_errstr(rc));
		checkFTLDBrc(rc);

		if(db_opened) dbclose(&db);

		return DB_FAILED;
	}

	// Bind ipaddr to prepared statement
	if((rc = sqlite3_bind_text(stmt, 1, ipaddr, -1, SQLITE_STATIC)) != SQLITE_OK)
	{
		log_warn("getAliasclientIDfromIP(\"%s\"): Failed to bind ip: %s",
		         ipaddr, sqlite3_errstr(rc));
		checkFTLDBrc(rc);
		sqlite3_reset(stmt);
		sqlite3_finalize(stmt);

		if(db_opened) dbclose(&db);

		return DB_FAILED;
	}

	int aliasclient_id = DB_NODATA;
	rc = sqlite3_step(stmt);
	if(rc == SQLITE_ROW)
	{
		// Database record found
		aliasclient_id = sqlite3_column_int(stmt, 0);
	}
	else if(rc != SQLITE_DONE)
	{
		// Error, check for database corruption
		checkFTLDBrc(rc);
		return DB_FAILED;
	}

	log_debug(DEBUG_ALIASCLIENTS, "   Aliasclient ID %s -> %i%s", ipaddr, aliasclient_id,
	          (aliasclient_id == DB_NODATA) ? " (NOT FOUND)" : "");

	// Finalize statement and close database handle
	sqlite3_reset(stmt);
	sqlite3_finalize(stmt);

	if(db_opened) dbclose(&db);

	return aliasclient_id;
}

// Get host name of device identified by IP address
char *__attribute__((malloc)) getNameFromIP(sqlite3 *db, const char *ipaddr)
{
	// Return early if database is known to be broken
	if(FTLDBerror())
		return NULL;

	// Check if we want to resolve host names
	if(!resolve_this_name(ipaddr))
	{
		log_debug(DEBUG_DATABASE, "getNameFromIP(\"%s\") - configured to not resolve host name", ipaddr);
		return NULL;
	}

	// Open pihole-FTL.db database file if needed
	bool db_opened = false;
	if(db == NULL)
	{
		if((db = dbopen(false, false)) == NULL)
		{
			log_warn("getNameFromIP(\"%s\") - Failed to open DB", ipaddr);
			return NULL;
		}

		// Successful
		db_opened = true;
	}

	// Check for a host name associated with the same IP address
	sqlite3_stmt *stmt = NULL;
	const char *querystr = "SELECT name FROM network_addresses WHERE name IS NOT NULL AND ip = ?;";
	int rc = sqlite3_prepare_v2(db, querystr, -1, &stmt, NULL);
	if(rc != SQLITE_OK)
	{
		log_err("getNameFromIP(\"%s\") - SQL error prepare: %s",
		        ipaddr, sqlite3_errstr(rc));
		checkFTLDBrc(rc);

		if(db_opened) dbclose(&db);

		return NULL;
	}

	// Bind ipaddr to prepared statement
	if((rc = sqlite3_bind_text(stmt, 1, ipaddr, -1, SQLITE_STATIC)) != SQLITE_OK)
	{
		log_warn("getNameFromIP(\"%s\"): Failed to bind ip: %s",
		         ipaddr, sqlite3_errstr(rc));
		checkFTLDBrc(rc);
		sqlite3_reset(stmt);
		sqlite3_finalize(stmt);

		if(db_opened) dbclose(&db);

		return NULL;
	}

	char *name = NULL;
	rc = sqlite3_step(stmt);
	if(rc == SQLITE_ROW)
	{
		// Database record found (result might be empty)
		name = strdup((char*)sqlite3_column_text(stmt, 0));

		log_debug(DEBUG_DATABASE, "Found database host name (same address) %s -> %s", ipaddr, name);
	}
	else if(rc != SQLITE_DONE)
	{
		// Error
		checkFTLDBrc(rc);
		return NULL;
	}

	// Finalize statement
	sqlite3_reset(stmt);
	sqlite3_finalize(stmt);

	// Return here if we found the name
	if(name != NULL)
	{
		if(db_opened) dbclose(&db);

		return name;
	}

	// Nothing found for the exact IP address
	// Check for a host name associated with the same device (but another IP address)
	querystr = "SELECT name FROM network_addresses "
	                       "WHERE name IS NOT NULL AND "
	                             "network_id = (SELECT network_id FROM network_addresses "
	                                                             "WHERE ip = ?) "
	                       "ORDER BY lastSeen DESC LIMIT 1";
	rc = sqlite3_prepare_v2(db, querystr, -1, &stmt, NULL);
	if(rc != SQLITE_OK)
	{
		log_err("getNameFromIP(\"%s\") - SQL error prepare: %s",
		        ipaddr, sqlite3_errstr(rc));
		if(db_opened) dbclose(&db);
		return NULL;
	}

	// Bind ipaddr to prepared statement
	if((rc = sqlite3_bind_text(stmt, 1, ipaddr, -1, SQLITE_STATIC)) != SQLITE_OK)
	{
		log_warn("getNameFromIP(\"%s\"): Failed to bind ip: %s",
		         ipaddr, sqlite3_errstr(rc));
		checkFTLDBrc(rc);
		sqlite3_reset(stmt);
		sqlite3_finalize(stmt);

		if(db_opened) dbclose(&db);

		return NULL;
	}

	rc = sqlite3_step(stmt);
	if(rc == SQLITE_ROW)
	{
		// Database record found (result might be empty)
		name = strdup((char*)sqlite3_column_text(stmt, 0));

		if(config.debug.resolver.v.b)
			log_debug(DEBUG_RESOLVER, "Found database host name (same device) %s -> %s",
			          ipaddr, name);
	}
	else if(rc == SQLITE_DONE)
	{
		// Not found
		if(config.debug.resolver.v.b)
			log_debug(DEBUG_RESOLVER, " ---> not found");
	}
	else
	{
		// Error
		checkFTLDBrc(rc);
		return NULL;
	}

	// Finalize statement and close database handle
	sqlite3_reset(stmt);
	sqlite3_finalize(stmt);

	if(db_opened) dbclose(&db);

	return name;
}

// Get most recently seen host name of device identified by MAC address
char *__attribute__((malloc)) getNameFromMAC(const char *client)
{
	// Return early if database is known to be broken
	if(FTLDBerror())
		return NULL;

	log_debug(DEBUG_DATABASE,"Looking up host name for %s", client);

	// Open pihole-FTL.db database file
	sqlite3 *db = NULL;
	if((db = dbopen(false, false)) == NULL)
	{
		log_warn("getNameFromMAC(\"%s\") - Failed to open DB", client);
		return NULL;
	}

	// Check for a host name associated with the given client as MAC address
	// COLLATE NOCASE: Case-insensitive comparison
	const char *querystr = "SELECT name FROM network_addresses "
	                               "WHERE name IS NOT NULL AND "
	                                     "network_id = (SELECT id FROM network WHERE hwaddr = ? COLLATE NOCASE) "
	                               "ORDER BY lastSeen DESC LIMIT 1";
	sqlite3_stmt *stmt = NULL;
	int rc = sqlite3_prepare_v2(db, querystr, -1, &stmt, NULL);
	if(rc != SQLITE_OK)
	{
		log_err("getNameFromMAC(\"%s\") - SQL error prepare: %s",
		        client, sqlite3_errstr(rc));
		dbclose(&db);
		return NULL;
	}

	// Bind client to prepared statement
	if((rc = sqlite3_bind_text(stmt, 1, client, -1, SQLITE_STATIC)) != SQLITE_OK)
	{
		log_warn("getNameFromMAC(\"%s\"): Failed to bind ip: %s",
		         client, sqlite3_errstr(rc));
		checkFTLDBrc(rc);
		sqlite3_reset(stmt);
		sqlite3_finalize(stmt);

		dbclose(&db);
		return NULL;
	}

	char *name = NULL;
	rc = sqlite3_step(stmt);
	if(rc == SQLITE_ROW)
	{
		// Database record found (result might be empty)
		name = strdup((char*)sqlite3_column_text(stmt, 0));

		if(config.debug.resolver.v.b)
			log_debug(DEBUG_RESOLVER, "Found database host name (by MAC) %s -> %s",
			          client, name);
	}
	else if(rc == SQLITE_DONE)
	{
		// Not found
		if(config.debug.resolver.v.b)
			log_debug(DEBUG_RESOLVER, " ---> not found");
	}
	else
	{
		// Error
		checkFTLDBrc(rc);
		return NULL;
	}

	// Finalize statement and close database handle
	sqlite3_reset(stmt);
	sqlite3_finalize(stmt);

	dbclose(&db);
	return name;
}

// Get interface of device identified by IP address
char *__attribute__((malloc)) getIfaceFromIP(sqlite3 *db, const char *ipaddr)
{
	// Return early if database is known to be broken
	if(FTLDBerror())
		return NULL;

	// Open pihole-FTL.db database file if needed
	bool db_opened = false;
	if(db == NULL)
	{
		if((db = dbopen(false, false)) == NULL)
		{
			log_warn("getIfaceFromIP(\"%s\") - Failed to open DB", ipaddr);
			return NULL;
		}

		// Successful
		db_opened = true;
	}

	// Prepare SQLite statement
	sqlite3_stmt *stmt = NULL;
	const char *querystr = "SELECT interface FROM network "
	                               "JOIN network_addresses "
	                                    "ON network_addresses.network_id = network.id "
	                               "WHERE network_addresses.ip = ? AND "
	                                     "interface != 'N/A' AND "
	                                     "interface IS NOT NULL;";
	int rc = sqlite3_prepare_v2(db, querystr, -1, &stmt, NULL);
	if(rc != SQLITE_OK)
	{
		log_err("getIfaceFromIP(\"%s\") - SQL error prepare: %s",
		        ipaddr, sqlite3_errstr(rc));
		if(db_opened) dbclose(&db);
		return NULL;
	}

	if(config.debug.resolver.v.b)
	{
		log_debug(DEBUG_RESOLVER, "getIfaceFromIP(): \"%s\" with ? = \"%s\"",
		          querystr, ipaddr);
	}

	// Bind ipaddr to prepared statement
	if((rc = sqlite3_bind_text(stmt, 1, ipaddr, -1, SQLITE_STATIC)) != SQLITE_OK)
	{
		log_warn("getIfaceFromIP(\"%s\"): Failed to bind ip: %s",
		         ipaddr, sqlite3_errstr(rc));
		checkFTLDBrc(rc);
		sqlite3_reset(stmt);
		sqlite3_finalize(stmt);

		if(db_opened) dbclose(&db);

		return NULL;
	}

	char *iface = NULL;
	rc = sqlite3_step(stmt);
	if(rc == SQLITE_ROW)
	{
		// Database record found (result might be empty)
		iface = strdup((char*)sqlite3_column_text(stmt, 0));
	}
	else if(rc != SQLITE_DONE)
	{
		// Error
		checkFTLDBrc(rc);
		return NULL;
	}

	if(iface != NULL)
		log_debug(DEBUG_DATABASE, "Found database interface %s -> %s", ipaddr, iface);

	// Finalize statement and close database handle
	sqlite3_reset(stmt);
	sqlite3_finalize(stmt);

	if(db_opened) dbclose(&db);

	return iface;
}

bool networkTable_readDevices(sqlite3 *db, sqlite3_stmt **read_stmt, const char **message)
{
	// Prepare SQLite statement
	const char *querystr = "SELECT id,hwaddr,interface,firstSeen,lastQuery,numQueries,macVendor FROM network ORDER BY lastQuery DESC;";
	int rc = sqlite3_prepare_v2(db, querystr, -1, read_stmt, NULL);
	if( rc != SQLITE_OK ){
		*message = sqlite3_errstr(rc);
		log_err("networkTable_readDevices() - SQL error prepare (%i): %s",
		        rc, *message);
		dbclose(&db);
		return false;
	}

	return true;
}

bool networkTable_readDevicesGetRecord(sqlite3_stmt *read_stmt, network_record *network, const char **message)
{
	// Perform step
	const int rc = sqlite3_step(read_stmt);

	// Valid row
	if(rc == SQLITE_ROW)
	{
		network->id = sqlite3_column_int(read_stmt, 0);
		network->hwaddr = (char*)sqlite3_column_text(read_stmt, 1);
		network->iface = (char*)sqlite3_column_text(read_stmt, 2);
		network->firstSeen = sqlite3_column_int(read_stmt, 3);
		network->lastQuery = sqlite3_column_int(read_stmt, 4);
		network->numQueries = sqlite3_column_int(read_stmt, 5);
		network->macVendor = (char*)sqlite3_column_text(read_stmt, 6);
		return true;
	}

	// Check for error. An error happened when the result is neither
	// SQLITE_ROW (we returned earlier in this case), nor
	// SQLITE_DONE (we are finished reading the table)
	if(rc != SQLITE_DONE)
	{
		*message = sqlite3_errstr(rc);
		log_err("networkTable_readDevicesGetRecord() - SQL error step (%i): %s",
		        rc, *message);
		return false;
	}

	// Finished reading, nothing to get here
	return false;
}

// Finalize statement of a gravity database transaction
void networkTable_readDevicesFinalize(sqlite3_stmt *read_stmt)
{
	// Finalize statement
	sqlite3_finalize(read_stmt);
}

bool networkTable_readIPs(sqlite3 *db, sqlite3_stmt **read_stmt, const int id, const char **message)
{
	// Prepare SQLite statement
	const char *querystr = "SELECT ip,lastSeen,name,nameUpdated FROM network_addresses WHERE network_id = ? ORDER BY lastSeen DESC;";
	int rc = sqlite3_prepare_v2(db, querystr, -1, read_stmt, NULL);
	if( rc != SQLITE_OK ){
		*message = sqlite3_errstr(rc);
		log_err("networkTable_readIPs(%i) - SQL error prepare (%i): %s",
		        id, rc, *message);
		return false;
	}

	// Bind ipaddr to prepared statement
	if((rc = sqlite3_bind_int(*read_stmt, 1, id)) != SQLITE_OK)
	{
		*message = sqlite3_errstr(rc);
		log_err("networkTable_readIPs(%i): Failed to bind domain (error %d) - %s",
		        id, rc, *message);
		sqlite3_reset(*read_stmt);
		sqlite3_finalize(*read_stmt);
		return false;
	}

	return true;
}

bool networkTable_readIPsGetRecord(sqlite3_stmt *read_stmt, network_addresses_record *network_addresses, const char **message)
{
	// Perform step
	const int rc = sqlite3_step(read_stmt);

	// Valid row
	if(rc == SQLITE_ROW)
	{
		network_addresses->ip = (char*)sqlite3_column_text(read_stmt, 0);
		network_addresses->lastSeen = sqlite3_column_int64(read_stmt, 1);
		network_addresses->name = (char*)sqlite3_column_text(read_stmt, 2);
		network_addresses->nameUpdated = sqlite3_column_int64(read_stmt, 1);
		return true;
	}

	// Check for error. An error happened when the result is neither
	// SQLITE_ROW (we returned earlier in this case), nor
	// SQLITE_DONE (we are finished reading the table)
	if(rc != SQLITE_DONE)
	{
		*message = sqlite3_errstr(rc);
		log_err("networkTable_readDevicesGetIP() - SQL error step (%i): %s",
		        rc, *message);
		return false;
	}

	// Finished reading, nothing to get here
	return false;
}

// Finalize statement of a gravity database transaction
void networkTable_readIPsFinalize(sqlite3_stmt *read_stmt)
{
	// Finalize statement
	sqlite3_finalize(read_stmt);
}

bool networkTable_deleteDevice(sqlite3 *db, const int id, int *deleted, const char **message)
{
	// First step: Delete all associated IPs of this device
	// Prepare SQLite statement
	const char *querystr = "DELETE FROM network_addresses WHERE network_id = ?;";
	sqlite3_stmt *stmt;
	int rc = sqlite3_prepare_v2(db, querystr, -1, &stmt, NULL);
	if( rc != SQLITE_OK ){
		*message = sqlite3_errstr(rc);
		log_err("networkTable_deleteDevice(%i) - SQL error prepare (%i): %s",
		        id, rc, *message);
		return false;
	}

	// Bind id to prepared statement
	if((rc = sqlite3_bind_int(stmt, 1, id)) != SQLITE_OK)
	{
		*message = sqlite3_errstr(rc);
		log_err("networkTable_deleteDevice(%i): Failed to bind id (error %d) - %s",
		        id, rc, *message);
		sqlite3_reset(stmt);
		sqlite3_finalize(stmt);
		return false;
	}

	// Execute statement
	rc = sqlite3_step(stmt);
	if(rc != SQLITE_DONE)
	{
		*message = sqlite3_errstr(rc);
		log_err("networkTable_deleteDevice(%i) - SQL error step (%i): %s",
		        id, rc, *message);
		sqlite3_reset(stmt);
		sqlite3_finalize(stmt);
		return false;
	}

	// Check if we deleted any rows
	*deleted += sqlite3_changes(db);

	// Finalize statement
	sqlite3_finalize(stmt);

	// Second step: Delete the device itself
	querystr = "DELETE FROM network WHERE id = ?;";
	rc = sqlite3_prepare_v2(db, querystr, -1, &stmt, NULL);
	if( rc != SQLITE_OK ){
		*message = sqlite3_errstr(rc);
		log_err("networkTable_deleteDevice(%i) - SQL error prepare (%i): %s",
		        id, rc, *message);
		return false;
	}

	// Bind id to prepared statement
	if((rc = sqlite3_bind_int(stmt, 1, id)) != SQLITE_OK)
	{
		*message = sqlite3_errstr(rc);
		log_err("networkTable_deleteDevice(%i): Failed to bind id (error %d) - %s",
		        id, rc, *message);
		sqlite3_reset(stmt);
		sqlite3_finalize(stmt);
		return false;
	}

	// Execute statement
	rc = sqlite3_step(stmt);
	if(rc != SQLITE_DONE)
	{
		*message = sqlite3_errstr(rc);
		log_err("networkTable_deleteDevice(%i) - SQL error step (%i): %s",
		        id, rc, *message);
		sqlite3_reset(stmt);
		sqlite3_finalize(stmt);
		return false;
	}

	// Check if we deleted any rows
	*deleted += sqlite3_changes(db);

	// Finalize statement
	sqlite3_finalize(stmt);

	return true;
}

// Counting number of occurrences of a specific char in a string
static size_t __attribute__ ((pure)) count_char(const char *haystack, const char needle)
{
	size_t count = 0u;
	while(*haystack)
		if (*haystack++ == needle)
			++count;
	return count;
}

// Identify MAC addresses using a set of suitable criteria
bool __attribute__ ((pure)) isMAC(const char *input)
{
	if(input != NULL &&                // Valid input
	   strlen(input) == 17u &&         // MAC addresses are always 17 chars long (6 bytes + 5 colons)
	   count_char(input, ':') == 5u && // MAC addresses always have 5 colons
	   strstr(input, "::") == NULL)    // No double-colons (IPv6 address abbreviation)
	   {
		// This is a MAC address of the form AA:BB:CC:DD:EE:FF
		return true;
	   }

	// Not a MAC address
	return false;
}<|MERGE_RESOLUTION|>--- conflicted
+++ resolved
@@ -752,13 +752,8 @@
 }
 
 // Loop over all clients known to FTL and ensure we add them all to the database
-<<<<<<< HEAD
 static bool add_FTL_clients_to_network_table(sqlite3 *db, const enum arp_status *client_status,
-                                             const int clients, time_t now, unsigned int *additional_entries)
-=======
-static bool add_FTL_clients_to_network_table(sqlite3 *db, enum arp_status *client_status, time_t now,
-                                             unsigned int *additional_entries, int num_clients)
->>>>>>> 98659258
+                                             const int clients, const time_t now, unsigned int *additional_entries)
 {
 	// Return early if database is known to be broken
 	if(FTLDBerror())
@@ -766,11 +761,7 @@
 
 	int rc = SQLITE_OK;
 	char hwaddr[128];
-<<<<<<< HEAD
 	for(int clientID = 0; clientID < clients; clientID++)
-=======
-	for(int clientID = 0; clientID < num_clients; clientID++)
->>>>>>> 98659258
 	{
 		// Check thread cancellation
 		if(killed)
@@ -1550,15 +1541,12 @@
 
 	// Loop over all clients known to FTL and ensure we add them all to the
 	// database
-<<<<<<< HEAD
 	if(!add_FTL_clients_to_network_table(db, client_status, clients, now, &additional_entries))
 	{
 		free(client_status);
-=======
-	if(!add_FTL_clients_to_network_table(db, client_status, now, &additional_entries, clients))
->>>>>>> 98659258
 		return;
 	}
+
 	free(client_status);
 	client_status = NULL;
 
