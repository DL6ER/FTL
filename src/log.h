/* Pi-hole: A black hole for Internet advertisements
*  (c) 2017 Pi-hole, LLC (https://pi-hole.net)
*  Network-wide ad blocking via your own hardware.
*
*  FTL Engine
*  Logging prototypes
*
*  This file is copyright under the latest version of the EUPL.
*  Please see LICENSE file for your rights under this license. */
#ifndef LOG_H
#define LOG_H

#include <stdbool.h>
#include <time.h>
// enums
#include "enums.h"
#include <sys/syslog.h>

#define DEBUG_ANY 0

void init_FTL_log(const char *name);
void log_counter_info(void);
void format_memory_size(char prefix[2], unsigned long long int bytes,
                        double * const formated);
void format_time(char buffer[42], unsigned long seconds, double milliseconds);
const char *get_FTL_version(void) __attribute__ ((malloc));
void log_FTL_version(bool crashreport);
double double_time(void);
void get_timestr(char * const timestring, const time_t timein, const bool millis);
void debugstr(const enum debug_flag flag, const char **name, const char **desc);
void logg_web(enum web_code code, const char *format, ...) __attribute__ ((format (gnu_printf, 2, 3)));
const char *get_ordinal_suffix(unsigned int number) __attribute__ ((const));
void print_FTL_version(void);

// The actual logging routine can take extra options for specialized logging
// The more general interfaces can be defined here as appropriate shortcuts
#define log_crit(format, ...) _FTL_log(LOG_CRIT, 0, format, ## __VA_ARGS__)
#define log_err(format, ...) _FTL_log(LOG_ERR, 0, format, ## __VA_ARGS__)
#define log_warn(format, ...) _FTL_log(LOG_WARNING, 0, format, ## __VA_ARGS__)
#define log_notice(format, ...) _FTL_log(LOG_NOTICE, 0, format, ## __VA_ARGS__)
#define log_info(format, ...) _FTL_log(LOG_INFO, 0, format, ## __VA_ARGS__)
#define log_debug(flag, format, ...) _FTL_log(LOG_DEBUG, flag, format, ## __VA_ARGS__)
void _FTL_log(const int priority, const enum debug_flag flag, const char *format, ...) __attribute__ ((format (gnu_printf, 3, 4)));
void FTL_log_dnsmasq_fatal(const char *format, ...) __attribute__ ((format (gnu_printf, 1, 2)));
void log_ctrl(bool vlog, bool vstdout);
void FTL_log_helper(const unsigned char n, ...);

int binbuf_to_escaped_C_literal(const char *src_buf, size_t src_sz, char *dst_str, size_t dst_sz);

<<<<<<< HEAD
=======
int forwarded_queries(void)  __attribute__ ((pure));
int cached_queries(void)  __attribute__ ((pure));
int blocked_queries(void)  __attribute__ ((pure));

const char *short_path(const char *full_path) __attribute__ ((pure));

>>>>>>> 9bfcc880
#endif //LOG_H<|MERGE_RESOLUTION|>--- conflicted
+++ resolved
@@ -47,13 +47,10 @@
 
 int binbuf_to_escaped_C_literal(const char *src_buf, size_t src_sz, char *dst_str, size_t dst_sz);
 
-<<<<<<< HEAD
-=======
 int forwarded_queries(void)  __attribute__ ((pure));
 int cached_queries(void)  __attribute__ ((pure));
 int blocked_queries(void)  __attribute__ ((pure));
 
 const char *short_path(const char *full_path) __attribute__ ((pure));
 
->>>>>>> 9bfcc880
 #endif //LOG_H