/* Pi-hole: A black hole for Internet advertisements
*  (c) 2019 Pi-hole, LLC (https://pi-hole.net)
*  Network-wide ad blocking via your own hardware.
*
*  FTL Engine
*  HTTP server routines
*
*  This file is copyright under the latest version of the EUPL.
*  Please see LICENSE file for your rights under this license. */

#include "FTL.h"
#include "webserver/webserver.h"
// api_handler()
#include "api/api.h"
// send_http()
#include "http-common.h"
// struct config
#include "config/config.h"
// log_web()
#include "log.h"
// get_nprocs()
#include <sys/sysinfo.h>
// file_readable()
#include "files.h"
// generate_certificate()
#include "webserver/x509.h"
// allocate_lua(), free_lua(), init_lua(), request_handler()
#include "webserver/lua_web.h"
// log_certificate_domain_mismatch()
#include "database/message-table.h"
// create_cli_password()
#include "config/password.h"

// Server context handle
static struct mg_context *ctx = NULL;
static char *error_pages = NULL;
static char *prefix_webhome = NULL;
static char *api_uri = NULL;
static char *admin_api_uri = NULL;
static char *login_uri = NULL;

// Private prototypes
static char *append_to_path(char *path, const char *append);

/**
 * @brief Constructs various web paths used by the webserver.
 *
 * @return true if all paths are successfully constructed and allocated, false otherwise.
 */
static bool build_webpaths(void)
{
	// Construct error_pages path
	error_pages = append_to_path(config.webserver.paths.webroot.v.s, config.webserver.paths.webhome.v.s);
	log_debug(DEBUG_API, "Error pages path: %s", error_pages);
	if(error_pages == NULL)
	{
		log_err("Failed to allocate memory for error_pages path!");
		return false;
	}

	// Construct prefix_webhome path
	prefix_webhome = append_to_path(config.webserver.paths.prefix.v.s, config.webserver.paths.webhome.v.s);
	log_debug(DEBUG_API, "Prefix webhome path: %s", prefix_webhome);
	if(prefix_webhome == NULL)
	{
		log_err("Failed to allocate memory for prefix_webhome path!");
		return false;
	}

	// Construct api_url path
	api_uri = append_to_path(config.webserver.paths.prefix.v.s, "/api");
	log_debug(DEBUG_API, "API URI path: %s", api_uri);
	if(api_uri == NULL)
	{
		log_err("Failed to allocate memory for api_uri path!");
		return false;
	}

	// Construct admin_api_uri path
	admin_api_uri = append_to_path(prefix_webhome, "api");
	log_debug(DEBUG_API, "Admin API URI path: %s", admin_api_uri);
	if(admin_api_uri == NULL)
	{
		log_err("Failed to allocate memory for admin_api_uri path!");
		return false;
	}

	// Construct login_uri path
	login_uri = append_to_path(config.webserver.paths.webhome.v.s, "login");
	log_debug(DEBUG_API, "Login URI path: %s", login_uri);
	if(login_uri == NULL)
	{
		log_err("Failed to allocate memory for login_uri path!");
		return false;
	}

	return true;
}

char * __attribute__((pure)) get_prefix_webhome(void)
{
	return prefix_webhome;
}

char * __attribute__((pure)) get_api_uri(void)
{
	return api_uri;
}

static int redirect_root_handler(struct mg_connection *conn, void *input)
{
	// Get requested host
	const char *host = mg_get_header(conn, "Host");
	size_t host_len = 0;
	if (host != NULL)
	{
		// If the "Host" is an IPv6 address, like [::1], parse until ] is found.
		if (*host == '[')
		{
			char *pos = strchr(host, ']');
			if (!pos)
			{
				// Malformed hostname starts with '[', but no ']' found
				log_err("Host name format error: Found '[' without ']'");
				return 0;
			}
			/* terminate after ']' */
			host_len = (size_t)(pos + 1 - host);
		}
		else
		{
			char *pos = strchr(host, ':');
			if (pos != NULL)
			{
				// A ':' separates hostname and port number
				host_len = (size_t)(pos - host);
			}
			else
			{
				// Host header only contains the host name itself
				host_len = strlen(host);
			}
		}
	}

	// Get requested URI
	const struct mg_request_info *request = mg_get_request_info(conn);
	const char *uri = request->local_uri_raw;

	// API debug logging
	if(config.debug.api.v.b)
	{
		log_debug(DEBUG_API, "Host header: \"%s\", extracted host: \"%.*s\"", host, (int)host_len, host);
		log_debug(DEBUG_API, "URI: %s", uri);
	}

	// Check if the requested host is the configured (defaulting to pi.hole)
	// Do not redirect if the host is anything else, e.g. localhost or a
	// blocked domain in IP blocking mode
	if(host != NULL && strncmp(host, config.webserver.domain.v.s, host_len) == 0)
	{
		// 308 Permanent Redirect from http://pi.hole -> http://pi.hole/admin/
		if(strcmp(uri, "/") == 0)
		{
			log_debug(DEBUG_API, "Redirecting / --308--> %s",
			          prefix_webhome);
			mg_send_http_redirect(conn, prefix_webhome, 308);
			return 1;
		}
	}

	// else: Not redirecting
	log_debug(DEBUG_API, "Not redirecting %s", uri);
	return 0;
}

static int redirect_admin_handler(struct mg_connection *conn, void *input)
{
	if(config.debug.api.v.b)
	{
		// Get requested URI
		const struct mg_request_info *request = mg_get_request_info(conn);
		const char *uri = request->local_uri_raw;

		log_debug(DEBUG_API, "Redirecting %s --308--> %s",
		          uri, prefix_webhome);
	}

	// 308 Permanent Redirect from [prefix]<webhome without trailing slash> -> [prefix]<webhome>
	mg_send_http_redirect(conn, prefix_webhome, 308);
	return 1;
}

static int redirect_lp_handler(struct mg_connection *conn, void *input)
{
	// Get requested URI
	const struct mg_request_info *request = mg_get_request_info(conn);
	const char *uri = request->local_uri_raw;
	const size_t uri_len = strlen(uri);

	// Check if we are allowed to serve this directory by checking the
	// configuration setting webserver.serve_all and the requested URI to
	// start with something else than config.webserver.paths.webhome. If so,
	// send error 404
	if(!config.webserver.serve_all.v.b &&
	   strncmp(uri, config.webserver.paths.webhome.v.s, strlen(config.webserver.paths.webhome.v.s)) != 0)
	{
		log_debug(DEBUG_WEBSERVER, "Not serving %s, returning 404", uri);
		mg_send_http_error(conn, 404, "Not Found");
		return 404;
	}

	// Get query string
	const char *query_string = request->query_string;
	const size_t query_len = query_string != NULL ? strlen(query_string) : 0;

	// We allocate uri_len + query_len - 1 bytes, which is enough for the
	// new URI. The calculation is as follows:
	// 1. We are saving three bytes by skipping ".lp" at the end of the URI
	// 2. We are adding one byte for the trailing '\0'
	// 3. We are adding query_len bytes for the query string (if present)
	// 4. We are adding one byte for the '?' between URI and query string
	//    (if present)
	// Total bytes required: uri_len - 3 + query_len + 1 + 1
	char *new_uri = calloc(uri_len + query_len - 1, sizeof(char));

	// Copy everything from before the ".lp" to the new URI to effectively
	// remove it
	strncat(new_uri, uri, uri_len - 3);

	// Append query string to the new URI if present
	if(query_len > 0)
	{
		strcat(new_uri, "?");
		strcat(new_uri, query_string);
	}

	// Send a 301 redirect to the new URI
	log_debug(DEBUG_API, "Redirecting %s?%s ==301==> %s",
	          uri, query_string, new_uri);
	mg_send_http_redirect(conn, new_uri, 301);
	free(new_uri);

	return 1;
}

static int log_http_message(const struct mg_connection *conn, const char *message)
{
	log_web("%s", message);
	return 1;
}

static int log_http_access(const struct mg_connection *conn, const char *message)
{
	// Only log when in API debugging mode
	if(!config.debug.api.v.b)
		return 1;

	log_web("ACCESS: %s", message);

	return 1;
}

void FTL_mbed_debug(void *user_param, int level, const char *file, int line, const char *message)
{
	// Only log when in TLS debugging mode
	if(!config.debug.tls.v.b)
		return;

	(void)user_param;

	// Skip initial pointer in message (like 0x7f73000279e0) if present
	size_t len = strlen(message);
	if(len > 0 && message[0] == '0' && message[1] == 'x')
	{
		message = strstr(message, ": ") + 2;
		len = strlen(message);
	}

	// Truncate trailing newline in message if present
	if(len > 0 && message[len - 1] == '\n')
		len--;

	// Log the message
	log_web("mbedTLS(%s:%d, %d): %.*s", file, line, level, (int)len, message);
}

#define MAXPORTS 8
static struct serverports
{
	bool is_secure :1;
	bool is_redirect :1;
	bool is_optional :1;
	bool is_bound :1;
	char addr[INET6_ADDRSTRLEN + 2]; // +2 for square brackets around IPv6 address
	int port;
	int protocol; // 1 = IPv4, 3 = IPv6
} server_ports[MAXPORTS] = { 0 };
static in_port_t https_port = 0;
/**
 * @brief Retrieves and logs the server ports configuration.
 *
 * This function checks if the server context is initialized and then retrieves
 * the configured server ports. It logs the port information and stores the
 * details in the `server_ports` array. It also identifies and stores the first
 * HTTPS port if available.
 *
 * @note If no ports are configured, a warning is logged and the function returns.
 *
 * @param void This function does not take any parameters.
 * @return bool Returns whether the server ports were successfully retrieved
 */
static bool get_server_ports(void)
{
	if(ctx == NULL)
		return false;

	// Loop over all listening ports
	struct mg_server_port mgports[MAXPORTS] = { 0 };
	const int ports = mg_get_server_ports(ctx, MAXPORTS, mgports);

	// Stop if no ports are configured
	if(ports < 1)
	{
		log_warn("No web server ports configured!");
		return false;
	}

	// Loop over all ports
	for(unsigned int i = 0; i < (unsigned int)ports; i++)
	{
		// Stop if no more ports are configured
		if(mgports[i].protocol == 0)
			break;

		// Store port information
		server_ports[i].port = mgports[i].port;
		server_ports[i].is_secure = mgports[i].is_ssl;
		server_ports[i].is_redirect = mgports[i].is_redirect;
		server_ports[i].is_optional = mgports[i].is_optional;
		server_ports[i].is_bound = mgports[i].is_bound;
		// 1 = IPv4, 3 = IPv6 (can also be a combo-socker serving both),
		// the documentation in civetweb.h is wrong
		server_ports[i].protocol = mgports[i].protocol;

		// Convert listening address to string
		if(server_ports[i].protocol == 1)
			inet_ntop(AF_INET, &mgports[i].addr.sa4.sin_addr, server_ports[i].addr, INET_ADDRSTRLEN);
		else if(server_ports[i].protocol == 3)
		{
			char tmp[INET6_ADDRSTRLEN] = { 0 };
			inet_ntop(AF_INET6, &mgports[i].addr.sa6.sin6_addr, tmp, INET6_ADDRSTRLEN);
			// Enclose IPv6 address in square brackets
			snprintf(server_ports[i].addr, sizeof(server_ports[i].addr), "[%s]", tmp);
		}
		else
			log_warn("Unsupported protocol for port %d", mgports[i].port);

		// Store (first) HTTPS port if not already set
		if(mgports[i].is_ssl && https_port == 0)
			https_port = mgports[i].port;

		// Print port information
		if(i == 0)
			log_info("Web server ports:");
		log_info("  - %s:%d (HTTP%s, IPv%s%s%s, %s)",
		         server_ports[i].addr,
		         server_ports[i].port,
		         server_ports[i].is_secure ? "S" : "",
		         server_ports[i].protocol == 1 ? "4" : "6",
		         server_ports[i].is_redirect ? ", redirecting" : "",
		         server_ports[i].is_optional ? ", optional" : "",
		         server_ports[i].is_bound ? "OK" : "NOT bound");

	}

	return true;
}

in_port_t __attribute__((pure)) get_https_port(void)
{
	return https_port;
}

#define MAX_URL_LEN 255
unsigned short get_api_string(char **buf, const bool domain)
{
	// Initialize buffer to empty string
	size_t len = 0;
	// First byte has the length of the first string
	**buf = 0;

	// TXT record format:
	//
	// 0                 length of first string (unsigned char n)
	// 1 to (n+1)        first string
	// (n+2)             length of second string (unsigned char m)
	// (n+3) to (n+m+3)  second string
	// ...
	// This is repeated for every port, so the total length is
	// (n+1) + (n+m+3) + (n+m+3) + ...
	//
	// This is implemented in the loop below

	// Loop over all ports
	for(unsigned int i = 0; i < MAXPORTS; i++)
	{
		// Skip ports that are not configured or redirected
		if(server_ports[i].port == 0 || server_ports[i].is_redirect)
			continue;

		// Reallocate additional memory for every port
		const size_t bufsz = (i + 1) * MAX_URL_LEN;
		if((*buf = realloc(*buf, bufsz)) == NULL)
		{
			log_err("Failed to reallocate API URL buffer!");
			return 0;
		}

		// Use appropriate domain
		const char *addr = domain ? config.webserver.domain.v.s : server_ports[i].addr;

		// If we bound to the wildcard address, substitute it with
		// 127.0.0.1
		if(strcmp(addr, "0.0.0.0") == 0)
			addr = "127.0.0.1";
		else if(strcasecmp(addr, "[::]") == 0)
			addr = "[::1]";

		// Append API URL to buffer
		// We add this at buffer + 1 because the first byte is the
		// length of the string, which we don't know yet
		char *api_str = calloc(MAX_URL_LEN, sizeof(char));
		const ssize_t this_len = snprintf(api_str, MAX_URL_LEN, "http%s://%s:%d%s/api/",
		                                  server_ports[i].is_secure ? "s" : "",
		                                  addr, server_ports[i].port,
		                                  config.webserver.paths.prefix.v.s);
		// Check if snprintf() failed
		if(this_len < 0)
		{
			log_err("Failed to append API URL to buffer: %s", strerror(errno));
			free(api_str);
			return 0;
		}

		// Check if snprintf() truncated the string (this should never
		// happen as we allocate enough memory for the domain to fit)
		if((size_t)this_len >= bufsz - len - 1)
		{
			log_err("API URL buffer too small!");
			free(api_str);
			return 0;
		}

		// Check if this string is already present in the buffer
		if(memmem(*buf, len, api_str, this_len) != NULL)
		{
			// This string is already present, so skip it
			log_debug(DEBUG_API, "Skipping duplicate API URL: %s", api_str);
			free(api_str);
			continue;
		}

		// Append string to buffer (one byte after the current end of
		// the buffer to leave space for the length byte)
		strcpy(*buf + len + 1, api_str);
		free(api_str);

		// Set first byte to the length of the string (see breakdown
		// above)
		(*buf)[len] = (unsigned char)this_len;

		// Increase total length
		len += this_len + 1;
	}

	// Return total length
	return (unsigned short)len;
}

void http_init(void)
{
	// Don't start web server if port is not set
	if(strlen(config.webserver.port.v.s) == 0)
	{
		log_warn("Not starting web server as webserver.port is empty. API will not be available!");
		return;
	}

	// Get maximum number of threads for webserver
	char num_threads[16] = { 0 };
	if(config.webserver.threads.v.ui == 0)
	{
		// For compatibility with older versions, set the number of
		// threads to the default value (50) if it was 0. Before Pi-hole
		// FTL v6.0.4, the number of threads was computed in dependence
		// of the number of CPUs available. This is no longer the case.
		config.webserver.threads.v.ui = 50;
	}

	snprintf(num_threads, sizeof(num_threads), "%u", config.webserver.threads.v.ui);
	num_threads[sizeof(num_threads) - 1] = '\0';

	/* Initialize the library */
	log_web("Initializing HTTP server on ports \"%s\"", config.webserver.port.v.s);
	unsigned int features = MG_FEATURES_FILES |
	                        MG_FEATURES_IPV6 |
	                        MG_FEATURES_CACHE;

#ifdef HAVE_MBEDTLS
	features |= MG_FEATURES_TLS;
#endif

	if(mg_init_library(features) == 0)
	{
		log_web("Initializing HTTP library failed!");
		return;
	}

	if(!build_webpaths())
	{
		log_err("Failed to build web paths, web interface will not be available!");
		return;
	}

	// Construct additional headers
	char *webheaders = strdup("");
	if (webheaders == NULL) {
		log_err("Failed to allocate memory for webheaders!");
		return;
	}
	cJSON *header;
	cJSON_ArrayForEach(header, config.webserver.headers.v.json)
	{
		if(!cJSON_IsString(header))
		{
			log_err("Invalid header in webserver.headers!");
			continue;
		}

		// Get header value
		const char *h = cJSON_GetStringValue(header);

		// Allocate memory for the new header
		webheaders = realloc(webheaders, strlen(webheaders) + strlen(h) + 3);
		if (webheaders == NULL) {
			log_err("Failed to allocate memory for webheaders!");
			return;
		}
		strcat(webheaders, h);
		strcat(webheaders, "\r\n");
	}

	// Prepare options for HTTP server (NULL-terminated list)
	const char *options[] = {
		"document_root", config.webserver.paths.webroot.v.s,
		"error_pages", error_pages,
		"listening_ports", config.webserver.port.v.s,
		"decode_url", "yes",
		"enable_directory_listing", "no",
		"num_threads", num_threads,
		"authentication_domain", config.webserver.domain.v.s,
		"additional_header", webheaders,
		"index_files", "index.html,index.htm,index.lp",
		"enable_keep_alive", "yes",
		"keep_alive_timeout_ms", "5000",
		NULL, NULL,
		NULL, NULL, // Leave slots for access control list (ACL) and TLS configuration at the end
		NULL
	};

	// Get index of next free option
	// Note: The first options are always present, so start at the counting
	// from the end of the array.
	unsigned int next_option = ArraySize(options) - 6;

#ifdef HAVE_MBEDTLS
	// Add TLS options if configured

	// TLS is used when webserver.port contains "s" (e.g. "443s")
	const bool tls_used = config.webserver.port.v.s != NULL &&
	                      strchr(config.webserver.port.v.s, 's') != NULL;

	// Check certificate domain if
	// - TLS is used
	// - A certificate is configured
	// - The certificate is readable
	if(tls_used &&
	   config.webserver.tls.cert.v.s != NULL &&
	   strlen(config.webserver.tls.cert.v.s) > 0)
	{
		// Try to generate certificate if not present
		if(!file_readable(config.webserver.tls.cert.v.s))
		{
			if(generate_certificate(config.webserver.tls.cert.v.s, false, config.webserver.domain.v.s))
			{
				log_info("Created SSL/TLS certificate for %s at %s",
				         config.webserver.domain.v.s, config.webserver.tls.cert.v.s);
			}
			else
			{
				log_err("Generation of SSL/TLS certificate %s failed!",
				        config.webserver.tls.cert.v.s);
			}
		}

		// Check if the certificate is readable (we may have just
		// created it)
		if(file_readable(config.webserver.tls.cert.v.s))
		{
			if(read_certificate(config.webserver.tls.cert.v.s, config.webserver.domain.v.s, false) != CERT_DOMAIN_MATCH)
			{
				log_certificate_domain_mismatch(config.webserver.tls.cert.v.s, config.webserver.domain.v.s);
			}
			options[++next_option] = "ssl_certificate";
			options[++next_option] = config.webserver.tls.cert.v.s;

			log_info("Using SSL/TLS certificate file %s",
			         config.webserver.tls.cert.v.s);
		}
		else
		{
			log_err("Webserver SSL/TLS certificate %s not found or not readable!",
			        config.webserver.tls.cert.v.s);
		}
	}
#endif
	// Add access control list if configured (last two options)
	if(strlen(config.webserver.acl.v.s) > 0)
	{
		options[++next_option] = "access_control_list";
		// Note: The string is duplicated by CivetWeb, so it doesn't matter if
		//       the original string is freed (config changes) after mg_start()
		//       returns below.
		options[++next_option] = config.webserver.acl.v.s;
	}

	// Configure logging handlers
	struct mg_callbacks callbacks;
	memset(&callbacks, 0, sizeof(callbacks));
	callbacks.log_message = log_http_message;
	callbacks.log_access  = log_http_access;
	callbacks.init_lua    = init_lua;

	// Prepare error handler
	struct mg_error_data error = { 0 };
	char error_buffer[1024] = { 0 };
	error.text_buffer_size = sizeof(error_buffer);
	error.text = error_buffer;

	// Prepare initialization data
	struct mg_init_data init = { 0 };
	init.callbacks = &callbacks;
	init.user_data = NULL;
	init.configuration_options = options;

	/* Start the server */
	if((ctx = mg_start2(&init, &error)) == NULL || !get_server_ports())
	{
		log_err("Start of webserver failed!. Web interface will not be available!");
		log_err("       Error: %s (error code %u.%u)", error.text, error.code, error.code_sub);
		log_err("       Hint: Check the webserver log at %s", config.files.log.webserver.v.s);
		return;
	}

<<<<<<< HEAD
	// Get server ports
	get_server_ports();

	// Register API handler, use "/api" even when a prefix is defined as the
	// prefix should be stripped away by the reverse proxy
=======
	// Register API handler
>>>>>>> 464b2dfc
	mg_set_request_handler(ctx, "/api", api_handler, NULL);

	mg_set_request_handler(ctx, "/$", redirect_root_handler, NULL);

	// Register [prefix]<webhome without trailing slash> -> [<prefix>]<webhome> redirect handler
	if(strlen(config.webserver.paths.webhome.v.s) > 1 && config.webserver.paths.webhome.v.s[strlen(config.webserver.paths.webhome.v.s)-1] == '/')
	{
		// Replace trailing slash with end-of-string marker for matcher
		char *prefix_webhome_matcher = strdup(prefix_webhome);
		prefix_webhome_matcher[strlen(prefix_webhome_matcher)-1] = '$';
	
		log_debug(DEBUG_API, "Redirecting %s --308--> %s",
		          prefix_webhome, config.webserver.paths.webhome.v.s);
		mg_set_request_handler(ctx, prefix_webhome_matcher, redirect_admin_handler, NULL);
		// prefix_webhome_matcher is internally duplicated during
		// request configuration so it can be freed here
		free(prefix_webhome_matcher);
	}

	// Register **.lp -> ** redirect handler
	mg_set_request_handler(ctx, "**.lp$", redirect_lp_handler, NULL);

	// Register handler for the rest
	mg_set_request_handler(ctx, "**", request_handler, NULL);

	// Prepare prerequisites for Lua
	allocate_lua(login_uri, admin_api_uri);

	// Restore sessions from database
	init_api();

	// Create CLI password (if enabled)
	create_cli_password();
}

static char *append_to_path(char *path, const char *append)
{
	const size_t path_len = strlen(path);
	const size_t append_len = strlen(append);
	const size_t total_len = path_len + append_len + 1;
	char *new_path = calloc(total_len, sizeof(char));
	if(new_path == NULL)
	{
		log_err("Failed to allocate memory for path!");
		return NULL;
	}
	strncpy(new_path, path, total_len);
	strncat(new_path, append, total_len);
	return new_path;
}

void FTL_rewrite_pattern(char *filename, unsigned long filename_buf_len)
{
	log_debug(DEBUG_API, "Rewriting filename: %s", filename);
	const bool trailing_slash = filename[strlen(filename) - 1] == '/';
	char *filename_lp = NULL;

	// Try index pages first
	if(trailing_slash)
		// If there is a trailing slash, append "index.lp"
		filename_lp = append_to_path(filename, "index.lp");
	else
		// If there is no trailing slash, append "/index.lp"
		filename_lp = append_to_path(filename, "/index.lp");

	// Check if the file exists. If so, rewrite the filename and return
	if(filename_lp != NULL && file_readable(filename_lp))
	{
		log_debug(DEBUG_API, "Rewriting index page: %s ==> %s", filename, filename_lp);
		strncpy(filename, filename_lp, filename_buf_len);
		free(filename_lp);
		return;
	}
	free(filename_lp);

	// If there is a trailing slash, we are done
	if(trailing_slash)
		return;

	// Try full path with ".lp" appended
	filename_lp = append_to_path(filename, ".lp");
	if(filename_lp == NULL)
	{
		// Failed to allocate memory for filename
		return;
	}

	// Check if the file exists. If so, rewrite the filename and return
	if(file_readable(filename_lp))
	{
		log_debug(DEBUG_API, "Rewriting Lua page: %s ==> %s", filename, filename_lp);
		strncpy(filename, filename_lp, filename_buf_len);
		free(filename_lp);
		return;
	}

	// Change last occurrence of "/" to "-" (if any)
	char *last_slash = strrchr(filename_lp, '/');
	if(last_slash != NULL)
	{
		*last_slash = '-';
		if(file_readable(filename_lp))
		{
			log_debug(DEBUG_API, "Rewriting Lua page (settings page): %s ==> %s", filename, filename_lp);
			strncpy(filename, filename_lp, filename_buf_len);
			free(filename_lp);
			return;
		}
	}
	free(filename_lp);
}

void http_terminate(void)
{
	// The server may have never been started
	if(!ctx)
		return;

	/* Stop the server */
	mg_stop(ctx);

	/* Un-initialize the library */
	mg_exit_library();

	// Remove CLI password
	remove_cli_password();

	// Free error_pages path
	if(error_pages != NULL)
		free(error_pages);

	// Free webhome_matcher path
	if(prefix_webhome != NULL)
		free(prefix_webhome);

	// Free api_uri path
	if(api_uri != NULL)
		free(api_uri);

	// Free admin_api_uri path
	if(admin_api_uri != NULL)
		free(admin_api_uri);
	
	// Free login_uri path
	if(login_uri != NULL)
		free(login_uri);
}<|MERGE_RESOLUTION|>--- conflicted
+++ resolved
@@ -663,15 +663,11 @@
 		return;
 	}
 
-<<<<<<< HEAD
 	// Get server ports
 	get_server_ports();
 
 	// Register API handler, use "/api" even when a prefix is defined as the
 	// prefix should be stripped away by the reverse proxy
-=======
-	// Register API handler
->>>>>>> 464b2dfc
 	mg_set_request_handler(ctx, "/api", api_handler, NULL);
 
 	mg_set_request_handler(ctx, "/$", redirect_root_handler, NULL);
