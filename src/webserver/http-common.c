/* Pi-hole: A black hole for Internet advertisements
*  (c) 2019 Pi-hole, LLC (https://pi-hole.net)
*  Network-wide ad blocking via your own hardware.
*
*  FTL Engine
*  Common HTTP server routines
*
*  This file is copyright under the latest version of the EUPL.
*  Please see LICENSE file for your rights under this license. */

#include "FTL.h"
#include "webserver/http-common.h"
#include "config/config.h"
#include "log.h"
#include "webserver/json_macros.h"
// UINT_MAX
#include <limits.h>
// HUGE_VAL
#include <math.h>

char pi_hole_extra_headers[PIHOLE_HEADERS_MAXLEN] = { 0 };

// Provides a compile-time flag for JSON formatting
// This should never be needed as all modern browsers
// typically contain a JSON explorer
// This string needs to be freed after using it
char *json_formatter(const cJSON *object)
{
	if(config.webserver.api.prettyJSON.v.b)
	{
		/* Exemplary output:
		{
			"queries in database":	70,
			"database filesize":	49152,
			"SQLite version":	"3.30.1"
		}
		*/
		return cJSON_Print(object);
	}
	else
	{
		/* Exemplary output
		{"queries in database":70,"database filesize":49152,"SQLite version":"3.30.1"}
		*/
		return cJSON_PrintUnformatted(object);
	}
}

int send_http(struct ftl_conn *api, const char *mime_type,
              const char *msg)
{
	mg_send_http_ok(api->conn, mime_type, strlen(msg));
	return mg_write(api->conn, msg, strlen(msg));
}

int send_http_code(struct ftl_conn *api, const char *mime_type,
                   int code, const char *msg)
{
	// Payload will be sent with text/plain encoding due to
	// the first line being "Error <code>" by definition
	//return mg_send_http_error(conn, code, "%s", msg);
	my_send_http_error_headers(api->conn, code,
	                           mime_type,
	                           strlen(msg));

	return mg_write(api->conn, msg, strlen(msg));
}

int send_json_unauthorized(struct ftl_conn *api)
{
	return send_json_error(api, 401,
                               "unauthorized",
                               "Unauthorized",
                               NULL);
}

int send_json_error(struct ftl_conn *api, const int code,
                    const char *key, const char* message,
                    const char *hint)
{
	return send_json_error_free(api, code, key, message, (char*)hint, false);
}

int send_json_error_free(struct ftl_conn *api, const int code,
                         const char *key, const char* message,
                         char *hint, bool free_hint)
{
	if(hint != NULL)
		log_warn("API: %s (%s)", message, hint);
	else
		log_warn("API: %s", message);

	cJSON *error = JSON_NEW_OBJECT();
	JSON_REF_STR_IN_OBJECT(error, "key", key);
	JSON_REF_STR_IN_OBJECT(error, "message", message);
	JSON_COPY_STR_TO_OBJECT(error, "hint", hint);
	if(free_hint && hint != NULL)
		free(hint);

	cJSON *json = JSON_NEW_OBJECT();
	JSON_ADD_ITEM_TO_OBJECT(json, "error", error);
	JSON_SEND_OBJECT_CODE(json, code);
}

int send_json_success(struct ftl_conn *api)
{
	cJSON *json = JSON_NEW_OBJECT();
	JSON_REF_STR_IN_OBJECT(json, "status", "success");
	JSON_SEND_OBJECT(json);
}

int send_http_internal_error(struct ftl_conn *api)
{
	return mg_send_http_error(api->conn, 500, "Internal server error");
}

bool get_bool_var(const char *source, const char *var, bool *boolean)
{
	if(!source)
		return false;

	char buffer[16] = { 0 };
	const int ret = GET_VAR(var, buffer, source);
	if(ret == -1)
		return false; // Variable not found

	// else:
	if(strcasecmp(buffer, "true") == 0)
	{
		*boolean = true;
		return true;
	}
	else if(strcasecmp(buffer, "false") == 0)
	{
		*boolean = false;
		return true;
	}
	// else: error
	log_warn("Cannot parse parameter %s in query string \"%s\": \"%s\" is neither \"true\" nor \"false\"", var, source, buffer);
	return false;
}

static bool get_int64_var_msg(const char *source, const char *var, int64_t *num, const char **msg)
{
	if(!source)
		return false;

	char buffer[128] = { 0 };
	const int ret = GET_VAR(var, buffer, source);
	if(ret < 1)
	{
		if(ret == -1)
			*msg = NULL; // Variable not found
		else if(ret == -2)
			*msg = "Internal error: destination buffer too small to hold the decoded value";
		else // ret == 0
			*msg = "Parameter empty";
		return false;
	}

	// Try to get the value
	char *endptr = NULL;
	errno = 0;
#if __BITS_PER_LONG == 64
	const int64_t val = strtol(buffer, &endptr, 10);
#else
	const int64_t val = strtoll(buffer, &endptr, 10);
#endif
	// Error checking
	if ((errno == ERANGE && (val == INT64_MAX || val == INT64_MIN)) ||
	    (errno != 0 && val == 0))
	{
		*msg = strerror(errno);
		return false;
	}

	if (endptr == buffer)
	{
		*msg = "No digits were found";
		return false;
	}

	// Otherwise: success
	*num = val;
	return true;
}

bool get_uint64_var_msg(const char *source, const char *var, uint64_t *num, const char **msg)
{
	if(!source)
		return false;

	char buffer[128] = { 0 };
	const int ret = GET_VAR(var, buffer, source);
	if(ret < 1)
	{
		if(ret == -1)
			*msg = NULL; // Variable not found
		else if(ret == -2)
			*msg = "Internal error: destination buffer too small to hold the decoded value";
		else // ret == 0
			*msg = "Parameter empty";
		return false;
	}

	// Try to get the value
	char *endptr = NULL;
	errno = 0;
#if __BITS_PER_LONG == 64
	const uint64_t val = strtoul(buffer, &endptr, 10);
#else
	const uint64_t val = strtoull(buffer, &endptr, 10);
#endif

	// Error checking
	if ((errno == ERANGE && val == UINT64_MAX) ||
	    (errno != 0 && val == 0))
	{
		*msg = strerror(errno);
		return false;
	}

	if (endptr == buffer)
	{
		*msg = "No digits were found";
		return false;
	}

	// Otherwise: success
	*num = val;
	return true;
}

bool get_int_var_msg(const char *source, const char *var, int *num, const char **msg)
{
	if(!source)
		return false;

	int64_t val = 0;
	if(!get_int64_var_msg(source, var, &val, msg))
		return false;

	if(val > (int64_t)INT_MAX)
	{
		*msg = "Specified integer too large, maximum allowed number is "  xstr(INT_MAX);
		return false;
	}

	if(val < (int64_t)INT_MIN)
	{
		*msg = "Specified integer too negative, minimum allowed number is "  xstr(INT_MIN);
		return false;
	}

	*num = (int)val;
	return true;
}

bool get_int_var(const char *source, const char *var, int *num)
{
	if(!source)
		return false;

	const char *msg = NULL;
	const bool result = get_int_var_msg(source, var, num, &msg);
	// We don't log an error here if msg == NULL, because it's perfectly valid
	// for a parameter to be missing
	if(!result && msg != NULL)
		log_warn("Cannot parse integer parameter %s in query string \"%s\": %s", var, source, msg);
	return result;
}

bool get_uint_var_msg(const char *source, const char *var, unsigned int *num, const char **msg)
{
	int64_t val = 0;
	if(!get_int64_var_msg(source, var, &val, msg))
		return false;

	if(val > (int64_t)UINT_MAX)
	{
		*msg = "Specified integer too large, maximum allowed number is "  xstr(UINT_MAX);
		return false;
	}

	if(val < 0)
	{
		*msg = "Specified integer negative, this is not allowed";
		return false;
	}

	*num = (unsigned int)val;
	return true;
}

bool get_uint_var(const char *source, const char *var, unsigned int *num)
{
	const char *msg = NULL;
	if(!source)
		return false;
	const bool result = get_uint_var_msg(source, var, num, &msg);
	// We don't log an error here if msg == NULL, because it's perfectly valid
	// for a parameter to be missing
	if(!result && msg != NULL)
		log_warn("Cannot parse unsigned integer parameter %s in query string \"%s\": %s", var, source, msg);
	return result;
}

bool get_double_var_msg(const char *source, const char *var, double *num, const char **msg)
{
	if(!source)
		return false;

	char buffer[128] = { 0 };
	const int ret = GET_VAR(var, buffer, source);
	if(ret < 1)
	{
		if(ret == -1)
			*msg = NULL; // Variable not found
		else if(ret == -2)
			*msg = "Internal error: destination buffer too small to hold the decoded value";
		else // ret == 0
			*msg = "Parameter empty";
		return false;
	}

	// Try to get the value
	char *endptr = NULL;
	errno = 0;
	const double val = strtod(buffer, &endptr);

	// Error checking
	if (errno != 0)
	{
		*msg = strerror(errno);
		return false;
	}

	if (endptr == buffer)
	{
		*msg = "No digits were found";
		return false;
	}

	// Otherwise: success
	*num = val;
	return true;
}

bool get_double_var(const char *source, const char *var, double *num)
{
	const char *msg = NULL;
	if(!source)
		return false;
	const bool result = get_double_var_msg(source, var, num, &msg);
	// We don't log an error here if msg == NULL, because it's perfectly valid
	// for a parameter to be missing
	if(!result && msg != NULL)
		log_warn("Cannot parse double parameter %s in query string \"%s\": %s", var, source, msg);
	return result;
}

int get_string_var(const char *source, const char *var, char *dest, size_t dest_len)
{
	if(!source)
		return -1;

	// Allocate a temporary buffer to store the possibly URI-encoded value
	// of the variable. We use the real destination later to store the
	// decoded value. The decoded value will always be shorter than the
	// encoded value, so using the same length is fine.
	char *tempbuf = calloc(dest_len, sizeof(char));
	if(!tempbuf)
	{
		log_err("get_string_var: Out of memory");
		return -1;
	}

	// Extract value of the particular variable
	int len = mg_get_var(source, strlen(source), var, tempbuf, dest_len);

	// Decode the URI component if needed
	if(len > 0)
		len = mg_url_decode(tempbuf, len, dest, dest_len, 0);

	// Free the temporary buffer, if anything was decoded it's now stored in
	// dest
	free(tempbuf);

	// Return the length of the decoded string
	return len;
}

const char* __attribute__((pure)) startsWith(const char *path, struct ftl_conn *api)
{
	// We use local_uri_raw here to get the unescaped URI, see
	// https://github.com/civetweb/civetweb/pull/975
	if(strncmp(path, api->request->local_uri_raw, strlen(path)) == 0)
		if(api->request->local_uri_raw[strlen(path)] == '/')
		{
			// Path match with argument after ".../"
			if(api->action_path != NULL)
				free(api->action_path);
			api->action_path = strdup(api->request->local_uri_raw);
			api->action_path[strlen(path)] = '\0';
			return api->request->local_uri_raw + strlen(path) + 1u;
		}
		else if(strlen(path) == strlen(api->request->local_uri_raw))
		{
			// Path match directly, no argument
			if(api->action_path != NULL)
				free(api->action_path);
			api->action_path = strdup(api->request->local_uri_raw);
			return "";
		}
		else
		{
			// Further components in URL, assume this did't match, e.g.
			// /api/domains/regex[123].com
			return NULL;
		}
	else
		// Path does not match
		return NULL;
}

bool http_get_cookie_int(struct ftl_conn *api, const char *cookieName, int *i)
{
	// Maximum cookie length is 4KB
	char cookieValue[4096];
	const char *cookie = mg_get_header(api->conn, "Cookie");
	if(mg_get_cookie(cookie, cookieName, cookieValue, sizeof(cookieValue)) > 0)
	{
		*i = atoi(cookieValue);
		return true;
	}
	return false;
}

bool http_get_cookie_str(struct ftl_conn *api, const char *cookieName, char *str, size_t str_size)
{
	const char *cookie = mg_get_header(api->conn, "Cookie");
	if(mg_get_cookie(cookie, cookieName, str, str_size) > 0)
	{
		return true;
	}
	return false;
}

enum http_method __attribute__((pure)) http_method(struct mg_connection *conn)
{
	const struct mg_request_info *request = mg_get_request_info(conn);
	if(strcmp(request->request_method, "GET") == 0)
		return HTTP_GET;
	else if(strcmp(request->request_method, "DELETE") == 0)
		return HTTP_DELETE;
	else if(strcmp(request->request_method, "PUT") == 0)
		return HTTP_PUT;
	else if(strcmp(request->request_method, "POST") == 0)
		return HTTP_POST;
	else if(strcmp(request->request_method, "PATCH") == 0)
		return HTTP_PATCH;
	else if(strcmp(request->request_method, "OPTIONS") == 0)
		return HTTP_OPTIONS;
	else
		return HTTP_UNKNOWN;
}

const char * __attribute__((const)) get_http_method_str(const enum http_method method)
{
	switch(method)
	{
		case HTTP_GET:
			return "GET";
		case HTTP_DELETE:
			return "DELETE";
		case HTTP_PUT:
			return "PUT";
		case HTTP_POST:
			return "POST";
		case HTTP_PATCH:
			return "PATCH";
		case HTTP_OPTIONS:
			return "OPTIONS";
		case HTTP_UNKNOWN: // fall through
		default:
			return "UNKNOWN";
	}
}

void read_and_parse_payload(struct ftl_conn *api)
{
	// Read payload
	api->payload.size = mg_read(api->conn, api->payload.raw, MAX_PAYLOAD_BYTES - 1);
	if (api->payload.size < 1)
	{
		log_debug(DEBUG_API, "Received no payload");
		return;
	}
	else if (api->payload.size >= MAX_PAYLOAD_BYTES-1)
	{
		// If we reached the upper limit of payload size, we have likely
		// truncated the payload. The only reasonable thing to do here is to
		// discard the payload altogether
		log_warn("API: Received too large payload - DISCARDING");
		return;
	}

	// Debug output of received payload (if enabled)
	log_debug(DEBUG_API, "Received payload with size: %lu", api->payload.size);

	// Terminate string
	api->payload.raw[api->payload.size] = '\0';

	// Set flag to indicate that we have a payload
	api->payload.avail = true;

	// Try to parse possibly existing JSON payload
	api->payload.json = cJSON_ParseWithOpts(api->payload.raw, &api->payload.json_error, 0);
}

// Escape a string to mask HTML special characters, the resulting string is
// always allocated and must be freed (unless NULL is returned)
// See https://www.w3.org/International/questions/qa-escapes#use
char *__attribute__((malloc)) escape_html(const char *string)
{
	// If the string is NULL, return NULL
	if(string == NULL)
		return NULL;

	// Allocate memory for escaped string
	char *escaped = calloc(strlen(string) * 6 + 1, sizeof(char));
	if(!escaped)
		return NULL;

	// Iterate over string and escape special characters
	char *ptr = escaped;
	for(const char *c = string; *c != '\0'; c++)
	{
		switch(*c)
		{
			case '&':
				strcpy(ptr, "&amp;");
				ptr += 5;
				break;
			case '<':
				strcpy(ptr, "&lt;");
				ptr += 4;
				break;
			case '>':
				strcpy(ptr, "&gt;");
				ptr += 4;
				break;
			case '"':
				strcpy(ptr, "&quot;");
				ptr += 6;
				break;
			case '\'':
				strcpy(ptr, "&apos;");
				ptr += 6;
				break;
			default:
				*ptr = *c;
				ptr++;
				break;
		}
	}
	*ptr = '\0';

	return escaped;
}

<<<<<<< HEAD
int check_json_payload(struct ftl_conn *api)
{
	if (api->payload.json == NULL)
	{
		if (api->payload.json_error == NULL)
			return send_json_error(api, 400,
			                       "bad_request",
			                       "No request body data",
			                       NULL);
		else
			return send_json_error(api, 400,
			                       "bad_request",
			                       "Invalid request body data (no valid JSON), error at hint",
			                       api->payload.json_error);
	}

	// All okay
	return 0;
}

// Black magic at work here: We build a JSON array from the group_concat result
// delivered from the database, parse it as valid array and append it as row to
// the data
int parse_groupIDs(struct ftl_conn *api, tablerow *table, cJSON *row)
{
	const size_t buflen = strlen(table->group_ids) + 3u;
	char *group_ids_str = calloc(buflen, sizeof(char));
	if(group_ids_str == NULL)
	{
		return send_json_error(api, 500, // 500 Internal Server Error
		                       "out_of_memory",
		                       "Out of memory",
		                       NULL);
	}
	group_ids_str[0] = '[';
	strcpy(group_ids_str+1u , table->group_ids);
	group_ids_str[buflen-2u] = ']';
	group_ids_str[buflen-1u] = '\0';
	const char *json_error = NULL;
	cJSON *group_ids = cJSON_ParseWithOpts(group_ids_str, &json_error, false);
	free(group_ids_str);
	if(group_ids == NULL)
	{
		// Error parsing group_ids, substitute empty array
		// Note: This should never happen as the database's aggregate
		//       function should always return a valid JSON array
		log_err("Error parsing group_ids, error at: %s", json_error);
		JSON_ADD_ITEM_TO_OBJECT(row, "groups", JSON_NEW_ARRAY());
	}
	else
	{
		JSON_ADD_ITEM_TO_OBJECT(row, "groups", group_ids);
	}

	// Success
	return 0;
=======
// Escape a string to mask JSON special characters, the resulting string is
// always allocated and must be freed (unless NULL is returned)
// See https://tools.ietf.org/html/rfc8259#section-7
char *__attribute__((malloc)) escape_json(const char *string)
{
	// If the string is NULL, return NULL
	if(string == NULL)
		return NULL;

	// Create a cJSON object (reference, no copy) from the string string
	cJSON *json = cJSON_CreateStringReference(string);
	if(json == NULL)
		return NULL;

	// Get the string representation of the cJSON object. This allocates
	// memory for the string which needs to be free'd later on
	char *namep = cJSON_PrintUnformatted(json);

	// Free cJSON object
	cJSON_Delete(json);

	// Return the JSON escaped string
	return namep;
>>>>>>> 91d8738a
}<|MERGE_RESOLUTION|>--- conflicted
+++ resolved
@@ -569,7 +569,11 @@
 	return escaped;
 }
 
-<<<<<<< HEAD
+// Check if the payload is valid JSON, if not send an error response with the
+// appropriate status code. If the payload is NULL, send a 400 Bad Request
+// response with a hint that no payload was received. If the payload is not
+// valid JSON, send a 400 Bad Request response with a hint that the payload is
+// invalid JSON.
 int check_json_payload(struct ftl_conn *api)
 {
 	if (api->payload.json == NULL)
@@ -626,7 +630,8 @@
 
 	// Success
 	return 0;
-=======
+}
+
 // Escape a string to mask JSON special characters, the resulting string is
 // always allocated and must be freed (unless NULL is returned)
 // See https://tools.ietf.org/html/rfc8259#section-7
@@ -650,5 +655,4 @@
 
 	// Return the JSON escaped string
 	return namep;
->>>>>>> 91d8738a
 }