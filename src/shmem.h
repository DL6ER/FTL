/* Pi-hole: A black hole for Internet advertisements
*  (c) 2018 Pi-hole, LLC (https://pi-hole.net)
*  Network-wide ad blocking via your own hardware.
*
*  FTL Engine
*  Shared memory header
*
*  This file is copyright under the latest version of the EUPL.
*  Please see LICENSE file for your rights under this license. */

#ifndef SHARED_MEMORY_SERVER_H
#define SHARED_MEMORY_SERVER_H
#include <sys/mman.h>        /* For shm_* functions */
#include <sys/stat.h>        /* For mode constants */
#include <fcntl.h>           /* For O_* constants */
#include <stdbool.h>

// TYPE_MAX
#include "datastructure.h"

// assert_sizeof
#include "static_assert.h"

typedef struct {
    const char *name;
    size_t size;
    void *ptr;
} SharedMemory;
ASSERT_SIZEOF(SharedMemory, 24, 12, 12);

typedef struct {
	int version;
	unsigned int global_shm_counter;
	unsigned int next_str_pos;
} ShmSettings;
ASSERT_SIZEOF(ShmSettings, 12, 12, 12);

typedef struct {
	int queries;
	int upstreams;
	int clients;
	int domains;
	int queries_MAX;
	int upstreams_MAX;
	int clients_MAX;
	int domains_MAX;
	int strings_MAX;
	int reply_NODATA;
	int reply_NXDOMAIN;
	int reply_CNAME;
	int reply_IP;
	int reply_domain;
	int gravity;
	int dns_cache_size;
	int dns_cache_MAX;
	int per_client_regex_MAX;
	unsigned int regex_change;
	struct {
		int gravity;
		int clients;
		int groups;
		int lists;
		struct {
			int allowed;
			int denied;
		} domains;
	} database;
	int querytype[TYPE_MAX-1];
	int status[QUERY_STATUS_MAX];
	int reply[QUERY_REPLY_MAX];
} countersStruct;
<<<<<<< HEAD
ASSERT_SIZEOF(countersStruct, 272, 272, 272);

typedef struct {
	const char *func;
	pid_t pid;
	int tid;
} lockInfoStruct;

#define INIT_LOCK_INFO {"", -1, -1}
=======
ASSERT_SIZEOF(countersStruct, 240, 240, 240);
>>>>>>> 9bfcc880

extern countersStruct *counters;

#ifdef SHMEM_PRIVATE
/// Create shared memory
///
/// \param name the name of the shared memory
/// \param size the size to allocate
/// \param create_new true = delete old file, create new, false = connect to existing object or fail
/// \return a structure with a pointer to the mounted shared memory. The pointer
/// will always be valid, because if it failed FTL will have exited.
static SharedMemory create_shm(const char *name, const size_t size, bool create_new);

/// Reallocate shared memory
///
/// \param sharedMemory the shared memory struct
/// \param size1 the new size (factor 1)
/// \param size2 the new size (factor 2)
/// \param resize whether the object should be resized or only remapped
/// \return if reallocation was successful
static bool realloc_shm(SharedMemory *sharedMemory, const size_t size1, const size_t size2, const bool resize);

/// Disconnect from shared memory. If there are no other connections to shared memory, it will be deleted.
///
/// \param sharedMemory the shared memory struct
static void delete_shm(SharedMemory *sharedMemory);
#endif

/// Block until a lock can be obtained
#define lock_shm() _lock_shm(__FUNCTION__, __LINE__, __FILE__)
void _lock_shm(const char* func, const int line, const char* file);
#define lock_log() _lock_log(__FUNCTION__, __LINE__, __FILE__)
void _lock_log(const char* func, const int line, const char* file);

// Return if the current mutex locked the SHM lock
bool is_our_lock(void);

// This ensures we have enough space available for more objects
// The function should only be called from within _lock() and when reading
// content from the database
void shm_ensure_size(void);

/// Unlock the lock. Only call this if there is an active lock.
#define unlock_shm() _unlock_shm(__FUNCTION__, __LINE__, __FILE__)
void _unlock_shm(const char* func, const int line, const char* file);
#define unlock_log() _unlock_log(__FUNCTION__, __LINE__, __FILE__)
void _unlock_log(const char* func, const int line, const char * file);

/// Block until a lock can be obtained

bool init_shmem(bool create_new);
void destroy_shmem(void);
size_t addstr(const char *str);
const char *getstr(const size_t pos);

/**
 * Escapes a string by replacing special characters, such as spaces
 * The input string is always duplicated, ensure to free it after use
 */
char *str_escape(const char *input, unsigned int *N) __attribute__ ((malloc));

/**
 * Compare two strings. Escape them if needed
 */
bool strcmp_escaped(const char *a, const char *b);

/**
 * Create a new overTime client shared memory block.
 * This also updates `overTimeClientData`.
 */
void newOverTimeClient(const int clientID);

/**
 * Add a new overTime slot to each overTime client shared memory block.
 * This also updates `overTimeClientData`.
 */
void addOverTimeClientSlot(void);

// Change ownership of shared memory objects
void chown_all_shmem(struct passwd *ent_pw);

// Get details about shared memory used by FTL
void log_shmem_details(void);

// Per-client regex buffer storing whether or not a specific regex is enabled for a particular client
void add_per_client_regex(unsigned int clientID);
void reset_per_client_regex(const int clientID);
bool get_per_client_regex(const int clientID, const int regexID);
void set_per_client_regex(const int clientID, const int regexID, const bool value);

#endif //SHARED_MEMORY_SERVER_H<|MERGE_RESOLUTION|>--- conflicted
+++ resolved
@@ -69,8 +69,7 @@
 	int status[QUERY_STATUS_MAX];
 	int reply[QUERY_REPLY_MAX];
 } countersStruct;
-<<<<<<< HEAD
-ASSERT_SIZEOF(countersStruct, 272, 272, 272);
+//ASSERT_SIZEOF(countersStruct, 272, 272, 272);
 
 typedef struct {
 	const char *func;
@@ -79,9 +78,6 @@
 } lockInfoStruct;
 
 #define INIT_LOCK_INFO {"", -1, -1}
-=======
-ASSERT_SIZEOF(countersStruct, 240, 240, 240);
->>>>>>> 9bfcc880
 
 extern countersStruct *counters;
 
