/* Pi-hole: A black hole for Internet advertisements
*  (c) 2023 Pi-hole, LLC (https://pi-hole.net)
*  Network-wide ad blocking via your own hardware.
*
*  FTL Engine
*  API Implementation /api/teleporter
*
*  This file is copyright under the latest version of the EUPL.
*  Please see LICENSE file for your rights under this license. */

#include "FTL.h"
#include "webserver/http-common.h"
#include "webserver/json_macros.h"
#include "zip/teleporter.h"
#include "api/api.h"
// ERRBUF_SIZE
#include "config/dnsmasq_config.h"
// inflate_buffer()
#include "zip/gzip.h"
// find_file_in_tar()
#include "zip/tar.h"
// sqlite3_open_v2()
#include "database/sqlite3.h"
// dbquery()
#include "database/common.h"
// MAX_ROTATIONS
#include "files.h"

#define MAXFILESIZE (50u*1024*1024)

static int api_teleporter_GET(struct ftl_conn *api)
{
	mz_zip_archive zip = { 0 };
	void *ptr = NULL;
	size_t size = 0u;
	char filename[128] = "";
	const char *error = generate_teleporter_zip(&zip, filename, &ptr, &size);
	if(error != NULL)
		return send_json_error(api, 500,
		                       "compression_error",
		                       error,
		                       NULL);

	// Add header indicating that this is a file to be downloaded and stored as
	// teleporter.zip (rather than showing the binary data in the browser
	// window). This client is free to ignore and do whatever it wants with this
	// data stream.
	snprintf(pi_hole_extra_headers, sizeof(pi_hole_extra_headers),
	         "Content-Disposition: attachment; filename=\"%s\"",
	         filename);

	// Send 200 OK with appropriate headers
	mg_send_http_ok(api->conn, "application/zip", size);

	// Clear extra headers
	pi_hole_extra_headers[0] = '\0';

	// Send raw (binary) ZIP content
	mg_write(api->conn, ptr, size);

	// Free allocated ZIP memory
	free_teleporter_zip(&zip);

	return 200;
}

// Struct to store the data we want to process
struct upload_data {
	bool too_large;
	char *sid;
	cJSON *import;
	uint8_t *data;
	char *filename;
	size_t filesize;
	struct {
		bool file;
		bool sid;
		bool import;
	} field;
};

// Callback function for CivetWeb to determine which fields we want to receive
static int field_found(const char *key,
                       const char *filename,
                       char *path,
                       size_t pathlen,
                       void *user_data)
{
	struct upload_data *data = (struct upload_data *)user_data;
	log_debug(DEBUG_API, "Found field: \"%s\", filename: \"%s\"", key, filename);

	// Set all fields to false
	memset(&data->field, false, sizeof(data->field));
	if(strcasecmp(key, "file") == 0 && filename && *filename)
	{
		data->filename = strdup(filename);
		data->field.file = true;
		return MG_FORM_FIELD_STORAGE_GET;
	}
	else if(strcasecmp(key, "sid") == 0)
	{
		data->field.sid = true;
		return MG_FORM_FIELD_STORAGE_GET;
	}
	else if(strcasecmp(key, "import") == 0)
	{
		data->field.import = true;
		return MG_FORM_FIELD_STORAGE_GET;
	}

	// Ignore any other fields
	return MG_FORM_FIELD_STORAGE_SKIP;
}

// Callback function for CivetWeb to receive the data of the fields we want to process.
// This function might be called several times for the same field (large (> 8KB)
// or chunked data), so we may need to append new data to existing data.
static int field_get(const char *key, const char *value, size_t valuelen, void *user_data)
{
	struct upload_data *data = (struct upload_data *)user_data;
	log_debug(DEBUG_API, "Received field: \"%s\" (length %zu bytes)", key, valuelen);

	if(data->field.file)
	{
		if(data->filesize + valuelen > MAXFILESIZE)
		{
			log_warn("Uploaded Teleporter file is too large (limit is %u bytes)",
			         MAXFILESIZE);
			data->too_large = true;
			return MG_FORM_FIELD_HANDLE_ABORT;
		}
		// Allocate memory for the raw file data
		data->data = realloc(data->data, data->filesize + valuelen);
		// Copy the raw file data
		memcpy(data->data + data->filesize, value, valuelen);
		// Store the size of the file raw data
		data->filesize += valuelen;
		log_debug(DEBUG_API, "Received file (%zu bytes, buffer is now %zu bytes)",
		          valuelen, data->filesize);
	}
	else if(data->field.sid)
	{
		// Allocate memory for the SID
		data->sid = calloc(valuelen + 1, sizeof(char));
		// Copy the SID string
		memcpy(data->sid, value, valuelen);
		// Add terminating NULL byte (memcpy does not do this)
		data->sid[valuelen] = '\0';
	}
	else if(data->field.import)
	{
		// Try to parse the JSON data
		cJSON *json = cJSON_ParseWithLength(value, valuelen);
		if(json == NULL)
		{
			log_err("Unable to parse JSON data in API request: %s", cJSON_GetErrorPtr());
			return MG_FORM_FIELD_HANDLE_ABORT;
		}

		// Check if the JSON data is an object
		if(!cJSON_IsObject(json))
		{
			log_err("JSON data in API request is not an object");
			cJSON_Delete(json);
			return MG_FORM_FIELD_HANDLE_ABORT;
		}

		// Store the parsed JSON data
		data->import = json;
	}

	// If there is more data in this field, get the next chunk.
	// Otherwise: handle the next field.
	return MG_FORM_FIELD_HANDLE_GET;
}

// We don't use this function, but it is required by the CivetWeb API
static int field_stored(const char *path, long long file_size, void *user_data)
{
	return 0;
}

static int free_upload_data(struct upload_data *data)
{
	// Free allocated memory
	if(data->filename)
	{
		free(data->filename);
		data->filename = NULL;
	}
	if(data->sid)
	{
		free(data->sid);
		data->sid = NULL;
	}
	if(data->data)
	{
		free(data->data);
		data->data = NULL;
	}
	if(data->import)
	{
		cJSON_Delete(data->import);
		data->import = NULL;
	}
	return 0;
}

// Private function prototypes
static int process_received_zip(struct ftl_conn *api, struct upload_data *data);
static int process_received_tar_gz(struct ftl_conn *api, struct upload_data *data);

static int api_teleporter_POST(struct ftl_conn *api)
{
	struct upload_data data;
	memset(&data, 0, sizeof(struct upload_data));
	const struct mg_request_info *req_info = mg_get_request_info(api->conn);
	struct mg_form_data_handler fdh = {field_found, field_get, field_stored, &data};

	// Disallow large ZIP archives (> 50 MB) to prevent DoS attacks.
	// Typically, the ZIP archive size should be around 30-100 kB.
	if(req_info->content_length > MAXFILESIZE)
	{
		free_upload_data(&data);
		return send_json_error(api, 400,
		                       "bad_request",
		                       "ZIP archive too large",
		                       NULL);
	}

	// Call the form handler to process the POST request content
	const int ret = mg_handle_form_request(api->conn, &fdh);
	if(ret < 0)
	{
		free_upload_data(&data);
		return send_json_error(api, 400,
		                       "bad_request",
		                       "Invalid form request",
		                       NULL);
	}

	// Check if we received something we consider being a file
	if(data.data == NULL || data.filesize == 0)
	{
		free_upload_data(&data);
		return send_json_error(api, 400,
		                       "bad_request",
		                       "No ZIP archive received",
		                       NULL);
	}

	// Check if the file we received is too large
	if(data.too_large)
	{
		free_upload_data(&data);
		return send_json_error(api, 400,
		                       "bad_request",
		                       "ZIP archive too large",
		                       NULL);
	}

	// Check if we received something that claims to be a ZIP archive
	// - filename should end in ".zip"
	// - the data itself
	//   - should be at least 40 bytes long
	//   - start with 0x04034b50 (local file header signature, see https://pkware.cachefly.net/webdocs/APPNOTE/APPNOTE-6.3.9.TXT)
	if(strlen(data.filename) > 4 &&
	   strcmp(data.filename + strlen(data.filename) - 4, ".zip") == 0 &&
	   data.filesize >= 40 &&
	   memcmp(data.data, "\x50\x4b\x03\x04", 4) == 0)
	{
		return process_received_zip(api, &data);
	}
	// Check if we received something that claims to be a TAR.GZ archive
	// - filename should end in ".tar.gz"
	// - the data itself
	//   - should be at least 40 bytes long
	//   - start with 0x8b1f (local file header signature, see https://www.ietf.org/rfc/rfc1952.txt)
	else if(strlen(data.filename) > 7 &&
	        strcmp(data.filename + strlen(data.filename) - 7, ".tar.gz") == 0 &&
	        data.filesize >= 40 &&
	        memcmp(data.data, "\x1f\x8b", 2) == 0)
	{
		return process_received_tar_gz(api, &data);
	}

	// else: invalid file
	free_upload_data(&data);
	return send_json_error(api, 400,
	                       "bad_request",
	                       "Invalid file",
	                       "The uploaded file does not appear to be a valid Pi-hole Teleporter archive");
}

static int process_received_zip(struct ftl_conn *api, struct upload_data *data)
{
	char hint[ERRBUF_SIZE];
	memset(hint, 0, sizeof(hint));
	cJSON *json_files = JSON_NEW_ARRAY();
	const char *error = read_teleporter_zip(data->data, data->filesize, hint, data->import, json_files);
	if(error != NULL)
	{
		const size_t msglen = strlen(error) + strlen(hint) + 4;
		char *msg = calloc(msglen, sizeof(char));
		strncpy(msg, error, msglen);
		if(strlen(hint) > 0)
		{
			// Concatenate error message and hint into a single string
			strcat(msg, ": ");
			strcat(msg, hint);
		}
		free_upload_data(data);
		return send_json_error_free(api, 400,
		                            "bad_request",
		                            "Invalid request",
		                            msg, true);
	}

	// Free allocated memory
	free_upload_data(data);

	// Send response
	cJSON *json = JSON_NEW_OBJECT();
	JSON_ADD_ITEM_TO_OBJECT(json, "files", json_files);
	JSON_SEND_OBJECT(json);
}

static struct teleporter_files {
	const char *filename; // Filename of the file in the archive
	const char *table_name; // Name of the table in the database
	const int listtype; // Type of list (only used for domainlist table)
	const size_t num_columns; // Number of columns in the table
	const char *columns[10]; // List of columns in the table
} teleporter_v5_files[] = {
	{
		.filename = "adlist.json",
		.table_name = "adlist",
		.listtype = -1,
		.num_columns = 10,
		.columns = { "id", "address", "enabled", "date_added", "date_modified", "comment", "date_updated", "number", "invalid_domains", "status" } // abp_entries and type are not defined in Pi-hole v5.x
	},{
		.filename = "adlist_by_group.json",
		.table_name = "adlist_by_group",
		.listtype = -1,
		.num_columns = 2,
		.columns = { "group_id", "adlist_id" }
	},{
		.filename = "blacklist.exact.json",
		.table_name = "domainlist",
		.listtype = 1, // GRAVITY_DOMAINLIST_DENY_EXACT
		.num_columns = 7,
		.columns = { "id", "domain", "enabled", "date_added", "date_modified", "comment", "type" }
	},{
		.filename = "blacklist.regex.json",
		.table_name = "domainlist",
		.listtype = 3, // GRAVITY_DOMAINLIST_DENY_REGEX
		.num_columns = 7,
		.columns = { "id", "domain", "enabled", "date_added", "date_modified", "comment", "type" }
	},{
		.filename = "client.json",
		.table_name = "client",
		.listtype = -1,
		.num_columns = 5,
		.columns = { "id", "ip", "date_added", "date_modified", "comment" }
	},{
		.filename = "client_by_group.json",
		.table_name = "client_by_group",
		.listtype = -1,
		.num_columns = 2,
		.columns = { "group_id", "client_id" }
	},{
		.filename = "domainlist_by_group.json",
		.table_name = "domainlist_by_group",
		.listtype = -1,
		.num_columns = 2,
		.columns = { "group_id", "domainlist_id" }
	},{
		.filename = "group.json",
		.table_name = "group",
		.listtype = -1,
		.num_columns = 6,
		.columns = { "id", "enabled", "name", "date_added", "date_modified", "description" }
	},{
		.filename = "whitelist.exact.json",
		.table_name = "domainlist",
		.listtype = 0, // GRAVITY_DOMAINLIST_ALLOW_EXACT
		.num_columns = 7,
		.columns = { "id", "domain", "enabled", "date_added", "date_modified", "comment", "type" }
	},{
		.filename = "whitelist.regex.json",
		.table_name = "domainlist",
		.listtype = 2, // GRAVITY_DOMAINLIST_ALLOW_REGEX
		.num_columns = 7,
		.columns = { "id", "domain", "enabled", "date_added", "date_modified", "comment", "type" }
	}
};

static bool import_json_table(cJSON *json, struct teleporter_files *file)
{
	// Check if the JSON object is an array
	if(!cJSON_IsArray(json))
	{
		log_err("import_json_table(%s): JSON object is not an array", file->filename);
		return false;
	}

	// Check if the JSON array is empty, if so, we can return early
	const int num_entries = cJSON_GetArraySize(json);

	// Check if all the JSON entries contain all the expected columns
	cJSON *json_object = NULL;
	cJSON_ArrayForEach(json_object, json)
	{
		if(!cJSON_IsObject(json_object))
		{
			log_err("import_json_table(%s): JSON array does not contain objects", file->filename);
			return false;
		}

		// If this is a record for the domainlist table, add type/kind
		if(strcmp(file->table_name, "domainlist") == 0)
		{
			// Add type/kind to the JSON object
			cJSON_AddNumberToObject(json_object, "type", file->listtype);
		}

		// Check if the JSON object contains the expected columns
		for(size_t i = 0; i < file->num_columns; i++)
		{
			if(cJSON_GetObjectItemCaseSensitive(json_object, file->columns[i]) == NULL)
			{
				log_err("import_json_table(%s): JSON object does not contain column \"%s\"", file->filename, file->columns[i]);
				return false;
			}
		}
	}

	log_info("import_json_table(%s): JSON array contains %d entr%s", file->filename, num_entries, num_entries == 1 ? "y" : "ies");

	// Open database connection
	sqlite3 *db = NULL;
	if(sqlite3_open_v2(config.files.gravity.v.s, &db, SQLITE_OPEN_READWRITE, NULL) != SQLITE_OK)
	{
		log_err("import_json_table(%s): Unable to open database file \"%s\": %s",
		        file->filename, config.files.database.v.s, sqlite3_errmsg(db));
		sqlite3_close(db);
		return false;
	}

	// Disable foreign key constraints
	if(sqlite3_exec(db, "PRAGMA foreign_keys = OFF;", NULL, NULL, NULL) != SQLITE_OK)
	{
		log_err("import_json_table(%s): Unable to disable foreign key constraints: %s", file->filename, sqlite3_errmsg(db));
		sqlite3_close(db);
		return false;
	}

	// Start transaction
	if(sqlite3_exec(db, "BEGIN TRANSACTION;", NULL, NULL, NULL) != SQLITE_OK)
	{
		log_err("import_json_table(%s): Unable to start transaction: %s", file->filename, sqlite3_errmsg(db));
		sqlite3_close(db);
		return false;
	}

	// Clear existing table entries
	if(file->listtype < 0)
	{
		// Delete all entries in the table
		log_debug(DEBUG_API, "import_json_table(%s): Deleting all entries from table \"%s\"", file->filename, file->table_name);
		if(dbquery(db, "DELETE FROM \"%s\";", file->table_name) != SQLITE_OK)
		{
			log_err("import_json_table(%s): Unable to delete entries from table \"%s\": %s",
			        file->filename, file->table_name, sqlite3_errmsg(db));
			sqlite3_close(db);
			return false;
		}
	}
	else
	{
		// Delete all entries in the table of the same type
		log_debug(DEBUG_API, "import_json_table(%s): Deleting all entries from table \"%s\" of type %d", file->filename, file->table_name, file->listtype);
		if(dbquery(db, "DELETE FROM \"%s\" WHERE type = %d;", file->table_name, file->listtype) != SQLITE_OK)
		{
			log_err("import_json_table(%s): Unable to delete entries from table \"%s\": %s",
			        file->filename, file->table_name, sqlite3_errmsg(db));
			sqlite3_close(db);
			return false;
		}
	}

	// Build dynamic SQL insertion statement
	// "INSERT OR IGNORE INTO table (column1, column2, ...) VALUES (?, ?, ...);"
	char *sql = sqlite3_mprintf("INSERT OR IGNORE INTO \"%s\" (", file->table_name);
	for(size_t i = 0; i < file->num_columns; i++)
	{
		char *sql2 = sqlite3_mprintf("%s%s", sql, file->columns[i]);
		sqlite3_free(sql);
		sql = NULL;
		if(i < file->num_columns - 1)
		{
			sql = sqlite3_mprintf("%s, ", sql2);
			sqlite3_free(sql2);
			sql2 = NULL;
		}
		else
		{
			sql = sqlite3_mprintf("%s) VALUES (", sql2);
			sqlite3_free(sql2);
			sql2 = NULL;
		}
	}
	for(size_t i = 0; i < file->num_columns; i++)
	{
		char *sql2 = sqlite3_mprintf("%s?", sql);
		sqlite3_free(sql);
		sql = NULL;
		if(i < file->num_columns - 1)
		{
			sql = sqlite3_mprintf("%s, ", sql2);
			sqlite3_free(sql2);
			sql2 = NULL;
		}
		else
		{
			sql = sqlite3_mprintf("%s);", sql2);
			sqlite3_free(sql2);
			sql2 = NULL;
		}
	}

	// Prepare SQL statement
	sqlite3_stmt *stmt = NULL;
	if(sqlite3_prepare_v2(db, sql, -1, &stmt, NULL) != SQLITE_OK)
	{
		log_err("Unable to prepare SQL statement: %s", sqlite3_errmsg(db));
		sqlite3_free(sql);
		sqlite3_close(db);
		return false;
	}

	// Free allocated memory
	sqlite3_free(sql);
	sql = NULL;

	// Iterate over all JSON objects
	cJSON_ArrayForEach(json_object, json)
	{
		// Bind values to SQL statement
		for(size_t i = 0; i < file->num_columns; i++)
		{
			cJSON *json_value = cJSON_GetObjectItemCaseSensitive(json_object, file->columns[i]);
			if(cJSON_IsString(json_value))
			{
				// Bind string value
				if(sqlite3_bind_text(stmt, i + 1, json_value->valuestring, -1, SQLITE_STATIC) != SQLITE_OK)
				{
					log_err("Unable to bind text value to SQL statement: %s", sqlite3_errmsg(db));
					sqlite3_finalize(stmt);
					sqlite3_close(db);
					return false;
				}
			}
			else if(cJSON_IsNumber(json_value))
			{
				// Bind integer value
				if(sqlite3_bind_int(stmt, i + 1, json_value->valueint) != SQLITE_OK)
				{
					log_err("Unable to bind integer value to SQL statement: %s", sqlite3_errmsg(db));
					sqlite3_finalize(stmt);
					sqlite3_close(db);
					return false;
				}
			}
			else if(cJSON_IsNull(json_value))
			{
				// Bind NULL value
				if(sqlite3_bind_null(stmt, i + 1) != SQLITE_OK)
				{
					log_err("Unable to bind NULL value to SQL statement: %s", sqlite3_errmsg(db));
					sqlite3_finalize(stmt);
					sqlite3_close(db);
					return false;
				}
			}
			else
			{
				log_err("Unable to bind value to SQL statement: type = %X", (unsigned int)json_value->type & 0xFF);
				sqlite3_finalize(stmt);
				sqlite3_close(db);
				return false;
			}
		}

		// Execute SQL statement
		if(sqlite3_step(stmt) != SQLITE_DONE)
		{
			log_err("Unable to execute SQL statement: %s", sqlite3_errmsg(db));
			sqlite3_finalize(stmt);
			sqlite3_close(db);
			return false;
		}

		// Reset SQL statement
		if(sqlite3_reset(stmt) != SQLITE_OK)
		{
			log_err("Unable to reset SQL statement: %s", sqlite3_errmsg(db));
			sqlite3_finalize(stmt);
			sqlite3_close(db);
			return false;
		}
	}

	// Finalize SQL statement
	if(sqlite3_finalize(stmt) != SQLITE_OK)
	{
		log_err("Unable to finalize SQL statement: %s", sqlite3_errmsg(db));
		sqlite3_close(db);
		return false;
	}

	// Commit transaction
	if(sqlite3_exec(db, "COMMIT;", NULL, NULL, NULL) != SQLITE_OK)
	{
		log_err("Unable to commit transaction: %s", sqlite3_errmsg(db));
		sqlite3_close(db);
		return false;
	}

	// Close database connection
	sqlite3_close(db);

	return true;
}

static int process_received_tar_gz(struct ftl_conn *api, struct upload_data *data)
{
	// Try to decompress the received data
	uint8_t *archive = NULL;
	mz_ulong archive_size = 0u;
	if(!inflate_buffer(data->data, data->filesize, &archive, &archive_size))
	{
		free_upload_data(data);
		return send_json_error(api, 400,
		                       "bad_request",
		                       "Invalid GZIP archive",
		                       "The uploaded file does not appear to be a valid gzip archive - decompression failed");
	}

	// Print all files in the TAR archive if in debug mode
	if(config.debug.api.v.b)
	{
		cJSON *json_files = list_files_in_tar(archive, archive_size);

		cJSON *file = NULL;
		cJSON_ArrayForEach(file, json_files)
		{
			const cJSON *name = cJSON_GetObjectItemCaseSensitive(file, "name");
			const cJSON *size = cJSON_GetObjectItemCaseSensitive(file, "size");
			if(name == NULL || size == NULL)
				continue;

			log_debug(DEBUG_API, "Found file in TAR archive: \"%s\" (%d bytes)",
			          name->valuestring, size->valueint);
		}
	}

	// Parse JSON files in the TAR archive
	cJSON *imported_files = JSON_NEW_ARRAY();

	// Check if the archive contains gravity tables
	cJSON *gravity = data->import != NULL ? cJSON_GetObjectItemCaseSensitive(data->import, "gravity") : NULL;
	if(data->import == NULL || gravity != NULL)
	{
<<<<<<< HEAD
		for(size_t i = 0; i < sizeof(teleporter_v5_files) / sizeof(struct teleporter_files); i++)
		{
			// - if import is NULL we import all files/tables
			// - if import is non-NULL, but gravity is NULL we skip
			//   the import of gravity tables
			// - if import is non-NULL, and gravity is non-NULL, we
			//   import the file/table if it is in the object, a
			//   boolean and true
			if(data->import != NULL || gravity == NULL || !JSON_KEY_TRUE(gravity, teleporter_v5_files[i].table_name))
			{
				log_info("Skipping import of \"%s\" as it was not requested for import",
				         teleporter_v5_files[i].filename);
				continue;
			}

			// Import the JSON file
			size_t fileSize = 0u;
			cJSON *json = NULL;
			const char *file = find_file_in_tar(archive, archive_size, teleporter_v5_files[i].filename, &fileSize);
			if(file != NULL && fileSize > 0u && (json = cJSON_ParseWithLength(file, fileSize)) != NULL)
				if(import_json_table(json, &teleporter_v5_files[i]))
					JSON_COPY_STR_TO_ARRAY(imported_files, teleporter_v5_files[i].filename);
=======
		size_t fileSize = 0u;
		cJSON *json = NULL;
		const char *file = find_file_in_tar(archive, archive_size, teleporter_v5_files[i].filename, &fileSize);
		const char *json_error = NULL;
		if(file != NULL && fileSize > 0u && (json = cJSON_ParseWithLengthOpts(file, fileSize, &json_error, false)) != NULL)
		{
			if(import_json_table(json, &teleporter_v5_files[i]))
				JSON_COPY_STR_TO_ARRAY(imported_files, teleporter_v5_files[i].filename);
		}
		else if(json_error != NULL)
		{
			log_err("Unable to parse JSON file \"%s\", error at: %s",
			        teleporter_v5_files[i].filename, json_error);
>>>>>>> f7cd4fb4
		}
	}

	// Temporarily write further files to to disk so we can import them on restart
	struct {
		const char *archive_name;
		const char *destination;
	} extract_files[] = {
		{
			// i = 0
			.archive_name = "custom.list",
			.destination = DNSMASQ_CUSTOM_LIST_LEGACY
		},{
			// i = 1
			.archive_name = "dhcp.leases",
			.destination = DHCPLEASESFILE
		},{
			// i = 2
			.archive_name = "pihole-FTL.conf",
			.destination = GLOBALCONFFILE_LEGACY
		},{
			// i = 3
			.archive_name = "setupVars.conf",
			.destination = config.files.setupVars.v.s
		}
	};
	for(size_t i = 0; i < sizeof(extract_files) / sizeof(*extract_files); i++)
	{
		size_t fileSize = 0u;
		const char *file = find_file_in_tar(archive, archive_size, extract_files[i].archive_name, &fileSize);

		if(data->import != NULL && i == 1 && !JSON_KEY_TRUE(data->import, "dhcp_leases"))
		{
			log_info("Skipping import of \"%s\" as it was not requested for import",
			         extract_files[i].archive_name);
			continue;
		}
		// all other values of i belong to config files
		else if(data->import != NULL && !JSON_KEY_TRUE(data->import, "config"))
		{
			log_info("Skipping import of \"%s\" as it was not requested for import",
			         extract_files[i].archive_name);
			continue;
		}

		if(file != NULL && fileSize > 0u)
		{
			// Write file to disk
			log_info("Writing file \"%s\" (%zu bytes) to \"%s\"",
			         extract_files[i].archive_name, fileSize, extract_files[i].destination);
			FILE *fp = fopen(extract_files[i].destination, "wb");
			if(fp == NULL)
			{
				log_err("Unable to open file \"%s\" for writing: %s", extract_files[i].destination, strerror(errno));
				continue;
			}
			if(fwrite(file, fileSize, 1, fp) != 1)
			{
				log_err("Unable to write file \"%s\": %s", extract_files[i].destination, strerror(errno));
				fclose(fp);
				continue;
			}
			fclose(fp);
			JSON_COPY_STR_TO_ARRAY(imported_files, extract_files[i].destination);
		}
	}

	// Append WEB_PORTS to setupVars.conf
	FILE *fp = fopen(config.files.setupVars.v.s, "a");
	if(fp == NULL)
		log_err("Unable to open file \"%s\" for appending: %s", config.files.setupVars.v.s, strerror(errno));
	else
	{
		fprintf(fp, "WEB_PORTS=%s\n", config.webserver.port.v.s);
		fclose(fp);
	}

	// Remove pihole.toml to prevent it from being imported on restart
	if(remove(GLOBALTOMLPATH) != 0)
		log_err("Unable to remove file \"%s\": %s", GLOBALTOMLPATH, strerror(errno));

	// Remove all rotated pihole.toml files to avoid automatic config
	// restore on restart
	for(unsigned int i = MAX_ROTATIONS; i > 0; i--)
	{
		const char *fname = GLOBALTOMLPATH;
		const char *filename = basename(fname);
		// extra 6 bytes is enough space for up to 999 rotations ("/", ".", "\0", "999")
		const size_t buflen = strlen(filename) + strlen(BACKUP_DIR) + 6;
		char *path = calloc(buflen, sizeof(char));
		snprintf(path, buflen, BACKUP_DIR"/%s.%u", filename, i);

		// Remove file (if it exists)
		if(remove(path) != 0 && errno != ENOENT)
			log_err("Unable to remove file \"%s\": %s", path, strerror(errno));
	}

	// Free allocated memory
	free_upload_data(data);

	// Signal FTL we want to restart for re-import
	api->ftl.restart = true;

	// Send response
	cJSON *json = JSON_NEW_OBJECT();
	JSON_ADD_ITEM_TO_OBJECT(json, "files", imported_files);
	JSON_SEND_OBJECT(json);
}

int api_teleporter(struct ftl_conn *api)
{
	if(api->method == HTTP_GET)
		return api_teleporter_GET(api);
	if(api->method == HTTP_POST)
		return api_teleporter_POST(api);

	return 0;
}<|MERGE_RESOLUTION|>--- conflicted
+++ resolved
@@ -672,7 +672,6 @@
 	cJSON *gravity = data->import != NULL ? cJSON_GetObjectItemCaseSensitive(data->import, "gravity") : NULL;
 	if(data->import == NULL || gravity != NULL)
 	{
-<<<<<<< HEAD
 		for(size_t i = 0; i < sizeof(teleporter_v5_files) / sizeof(struct teleporter_files); i++)
 		{
 			// - if import is NULL we import all files/tables
@@ -692,24 +691,22 @@
 			size_t fileSize = 0u;
 			cJSON *json = NULL;
 			const char *file = find_file_in_tar(archive, archive_size, teleporter_v5_files[i].filename, &fileSize);
-			if(file != NULL && fileSize > 0u && (json = cJSON_ParseWithLength(file, fileSize)) != NULL)
+			const char *json_error = NULL;
+			if(file != NULL && fileSize > 0u && (json = cJSON_ParseWithLengthOpts(file, fileSize, &json_error, false)) != NULL)
+			{
 				if(import_json_table(json, &teleporter_v5_files[i]))
 					JSON_COPY_STR_TO_ARRAY(imported_files, teleporter_v5_files[i].filename);
-=======
-		size_t fileSize = 0u;
-		cJSON *json = NULL;
-		const char *file = find_file_in_tar(archive, archive_size, teleporter_v5_files[i].filename, &fileSize);
-		const char *json_error = NULL;
-		if(file != NULL && fileSize > 0u && (json = cJSON_ParseWithLengthOpts(file, fileSize, &json_error, false)) != NULL)
-		{
-			if(import_json_table(json, &teleporter_v5_files[i]))
-				JSON_COPY_STR_TO_ARRAY(imported_files, teleporter_v5_files[i].filename);
-		}
-		else if(json_error != NULL)
-		{
-			log_err("Unable to parse JSON file \"%s\", error at: %s",
-			        teleporter_v5_files[i].filename, json_error);
->>>>>>> f7cd4fb4
+			}
+			else if(json_error != NULL)
+			{
+				log_err("Unable to parse JSON file \"%s\", error at: %s",
+				        teleporter_v5_files[i].filename, json_error);
+			}
+			else
+			{
+				log_debug(DEBUG_CONFIG, "Unable to find file \"%s\" in TAR archive",
+				          teleporter_v5_files[i].filename);
+			}
 		}
 	}
 
