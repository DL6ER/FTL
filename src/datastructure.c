/* Pi-hole: A black hole for Internet advertisements
*  (c) 2017 Pi-hole, LLC (https://pi-hole.net)
*  Network-wide ad blocking via your own hardware.
*
*  FTL Engine
*  Query processing routines
*
*  This file is copyright under the latest version of the EUPL.
*  Please see LICENSE file for your rights under this license. */

#include "FTL.h"
#include "datastructure.h"
#include "shmem.h"
#include "log.h"
// enum REGEX
#include "regex_r.h"
// reload_per_client_regex()
#include "database/gravity-db.h"
// bool startup
#include "main.h"
// reset_aliasclient()
#include "database/aliasclients.h"
// config struct
#include "config/config.h"
// set_event(RESOLVE_NEW_HOSTNAMES)
#include "events.h"
// overTime array
#include "overTime.h"
// short_path()
#include "files.h"

// converts upper to lower case, and leaves other characters unchanged
void strtolower(char *str)
{
	int i = 0;
	while(str[i]){ str[i] = tolower(str[i]); i++; }
}

// creates a simple hash of a string that fits into a uint32_t
uint32_t hashStr(const char *s)
{
        uint32_t hash = 0;
        // Jenkins' One-at-a-Time hash (http://www.burtleburtle.net/bob/hash/doobs.html)
        for(; *s; ++s)
        {
                hash += *s;
                hash += hash << 10;
                hash ^= hash >> 6;
        }

        hash += hash << 3;
        hash ^= hash >> 11;
        hash += hash << 15;
        return hash;
}

int findQueryID(const int id)
{
	// Loop over all queries - we loop in reverse order (start from the most recent query and
	// continuously walk older queries while trying to find a match. Ideally, we should always
	// find the correct query with zero iterations, but it may happen that queries are processed
	// asynchronously, e.g. for slow upstream relies to a huge amount of requests.
	// We iterate from the most recent query down to at most MAXITER queries in the past to avoid
	// iterating through the entire array of queries
	// MAX(0, a) is used to return 0 in case a is negative (negative array indices are harmful)
	const int until = MAX(0, counters->queries-MAXITER);
	const int start = MAX(0, counters->queries-1);

	// Check UUIDs of queries
	for(int i = start; i >= until; i--)
	{
		const queriesData* query = getQuery(i, true);

		// Check if the returned pointer is valid before trying to access it
		if(query == NULL)
			continue;

		if(query->id == id)
			return i;
	}

	// If not found
	return -1;
}

int findUpstreamID(const char * upstreamString, const in_port_t port)
{
	// Go through already knows upstream servers and see if we used one of those
	for(int upstreamID=0; upstreamID < counters->upstreams; upstreamID++)
	{
		// Get upstream pointer
		upstreamsData* upstream = getUpstream(upstreamID, true);

		// Check if the returned pointer is valid before trying to access it
		if(upstream == NULL)
			continue;

		if(strcmp(getstr(upstream->ippos), upstreamString) == 0 && upstream->port == port)
			return upstreamID;
	}
	// This upstream server is not known
	// Store ID
	const int upstreamID = counters->upstreams;
	log_debug(DEBUG_ANY, "New upstream server: %s:%u (%i/%u)", upstreamString, port, upstreamID, counters->upstreams_MAX);

	// Get upstream pointer
	upstreamsData* upstream = getUpstream(upstreamID, false);
	if(upstream == NULL)
	{
		log_err("Encountered serious memory error in findupstreamID()");
		return -1;
	}

	// Set magic byte
	upstream->magic = MAGICBYTE;
	// Save upstream destination IP address
	upstream->ippos = addstr(upstreamString);
	upstream->failed = 0;
	// Initialize upstream hostname
	// Due to the nature of us being the resolver,
	// the actual resolving of the host name has
	// to be done separately to be non-blocking
	upstream->flags.new = true;
	upstream->namepos = 0; // 0 -> string with length zero
	// Initialize response time values
	upstream->rtime = 0.0;
	upstream->rtuncertainty = 0.0;
	upstream->responses = 0u;
	// This is a new upstream server
	set_event(RESOLVE_NEW_HOSTNAMES);
	upstream->lastQuery = 0.0;
	// Store port
	upstream->port = port;
	// Increase counter by one
	counters->upstreams++;

	return upstreamID;
}

int findDomainID(const char *domainString, const bool count)
{
	uint32_t domainHash = hashStr(domainString);
	for(int domainID = 0; domainID < counters->domains; domainID++)
	{
		// Get domain pointer
		domainsData* domain = getDomain(domainID, true);

		// Check if the returned pointer is valid before trying to access it
		if(domain == NULL)
			continue;

		// Quicker test: Does the domain match the pre-computed hash?
		if(domain->domainhash != domainHash)
			continue;

		// If so, compare the full domain using strcmp
		if(strcmp(getstr(domain->domainpos), domainString) == 0)
		{
			if(count)
				domain->count++;
			return domainID;
		}
	}

	// If we did not return until here, then this domain is not known
	// Store ID
	const int domainID = counters->domains;

	// Get domain pointer
	domainsData* domain = getDomain(domainID, false);
	if(domain == NULL)
	{
		log_err("Encountered serious memory error in findDomainID()");
		return -1;
	}

	// Set magic byte
	domain->magic = MAGICBYTE;
	// Set its counter to 1 only if this domain is to be counted
	// Domains only encountered during CNAME inspection are NOT counted here
	domain->count = count ? 1 : 0;
	// Set blocked counter to zero
	domain->blockedcount = 0;
	// Store domain name - no need to check for NULL here as it doesn't harm
	domain->domainpos = addstr(domainString);
	// Store pre-computed hash of domain for faster lookups later on
	domain->domainhash = hashStr(domainString);
	// Increase counter by one
	counters->domains++;

	return domainID;
}

int findClientID(const char *clientIP, const bool count, const bool aliasclient)
{
	// Compare content of client against known client IP addresses
	for(int clientID=0; clientID < counters->clients; clientID++)
	{
		// Get client pointer
		clientsData* client = getClient(clientID, true);

		// Check if the returned pointer is valid before trying to access it
		if(client == NULL)
			continue;

		// Quick test: Does the clients IP start with the same character?
		if(getstr(client->ippos)[0] != clientIP[0])
			continue;

		// If so, compare the full IP using strcmp
		if(strcmp(getstr(client->ippos), clientIP) == 0)
		{
			// Add one if count == true (do not add one, e.g., during ARP table processing)
			if(count && !aliasclient) change_clientcount(client, 1, 0, -1, 0);
			return clientID;
		}
	}

	// Return -1 (= not found) if count is false because we do not want to create a new client here
	// Proceed if we are looking for a alias-client because we want to create a new record
	if(!count && !aliasclient)
		return -1;

	// If we did not return until here, then this client is definitely new
	// Store ID
	const int clientID = counters->clients;

	// Get client pointer
	clientsData* client = getClient(clientID, false);
	if(client == NULL)
	{
		log_err("Encountered serious memory error in findClientID()");
		return -1;
	}

	// Set magic byte
	client->magic = MAGICBYTE;
	// Set its counter to 1
	client->count = (count && !aliasclient)? 1 : 0;
	// Initialize blocked count to zero
	client->blockedcount = 0;
	// Store client IP - no need to check for NULL here as it doesn't harm
	client->ippos = addstr(clientIP);
	// Initialize client hostname
	// Due to the nature of us being the resolver,
	// the actual resolving of the host name has
	// to be done separately to be non-blocking
	client->flags.new = true;
	client->namepos = 0;
	set_event(RESOLVE_NEW_HOSTNAMES);
	// No query seen so far
	client->lastQuery = 0.0;
	client->numQueriesARP = client->count;
	// Configured groups are yet unknown
	client->flags.found_group = false;
	client->groupspos = 0u;
	// Store time this client was added, we re-read group settings
	// some time after adding a client to ensure we pick up possible
	// group configuration though hostname, MAC address or interface
	client->reread_groups = 0u;
	client->firstSeen = time(NULL);
	// Interface is not yet known
	client->ifacepos = 0;
	// Set all MAC address bytes to zero
	client->hwlen = -1;
	memset(client->hwaddr, 0, sizeof(client->hwaddr));
	// This may be a alias-client, the ID is set elsewhere
	client->flags.aliasclient = aliasclient;
	client->aliasclient_id = -1;

	// Initialize client-specific overTime data
	memset(client->overTime, 0, sizeof(client->overTime));

	// Store client ID
	client->id = clientID;

	// Increase counter by one
	counters->clients++;

	// Get groups for this client and set enabled regex filters
	// Note 1: We do this only after increasing the clients counter to
	//         ensure sufficient shared memory is available in the
	//         pre_client_regex object.
	// Note 2: We don't do this before starting up is done as the gravity
	//         database may not be available. All clients initialized
	//         during history reading get their enabled regexs reloaded
	//         in the initial call to FTL_reload_all_domainlists()
	if(!startup && !aliasclient)
		reload_per_client_regex(client);

	// Check if this client is managed by a alias-client
	if(!aliasclient)
		reset_aliasclient(NULL, client);

	return clientID;
}

void change_clientcount(clientsData *client, int total, int blocked, int overTimeIdx, int overTimeMod)
{
		client->count += total;
		client->blockedcount += blocked;
		if(overTimeIdx > -1 && overTimeIdx < OVERTIME_SLOTS)
			client->overTime[overTimeIdx] += overTimeMod;

		// Also add counts to the connected alias-client (if any)
		if(client->flags.aliasclient)
		{
			log_warn("Should not add to alias-client directly (client \"%s\" (%s))!",
			         getstr(client->namepos), getstr(client->ippos));
			return;
		}
		if(client->aliasclient_id > -1)
		{
			clientsData *aliasclient = getClient(client->aliasclient_id, true);
			aliasclient->count += total;
			aliasclient->blockedcount += blocked;
			if(overTimeIdx > -1 && overTimeIdx < OVERTIME_SLOTS)
				aliasclient->overTime[overTimeIdx] += overTimeMod;
		}
}

int findCacheID(int domainID, int clientID, enum query_type query_type)
{
	// Compare content of client against known client IP addresses
	for(int cacheID = 0; cacheID < counters->dns_cache_size; cacheID++)
	{
		// Get cache pointer
		DNSCacheData* dns_cache = getDNSCache(cacheID, true);

		// Check if the returned pointer is valid before trying to access it
		if(dns_cache == NULL)
			continue;

		if(dns_cache->domainID == domainID &&
		   dns_cache->clientID == clientID &&
		   dns_cache->query_type == query_type)
		{
			return cacheID;
		}
	}

	// Get ID of new cache entry
	const int cacheID = counters->dns_cache_size;

	// Get client pointer
	DNSCacheData* dns_cache = getDNSCache(cacheID, false);

	if(dns_cache == NULL)
	{
		log_err("Encountered serious memory error in findCacheID()");
		return -1;
	}

	// Initialize cache entry
	dns_cache->magic = MAGICBYTE;
	dns_cache->blocking_status = UNKNOWN_BLOCKED;
	dns_cache->domainID = domainID;
	dns_cache->clientID = clientID;
	dns_cache->query_type = query_type;
	dns_cache->force_reply = 0u;

	// Increase counter by one
	counters->dns_cache_size++;

	return cacheID;
}

bool isValidIPv4(const char *addr)
{
	struct sockaddr_in sa;
	return inet_pton(AF_INET, addr, &(sa.sin_addr)) != 0;
}

bool isValidIPv6(const char *addr)
{
	struct sockaddr_in6 sa;
	return inet_pton(AF_INET6, addr, &(sa.sin6_addr)) != 0;
}

// Privacy-level sensitive subroutine that returns the domain name
// only when appropriate for the requested query
const char *getDomainString(const queriesData* query)
{
	// Check if the returned pointer is valid before trying to access it
	if(query == NULL || query->domainID < 0)
		return "";

	if(query->privacylevel < PRIVACY_HIDE_DOMAINS)
	{
		// Get domain pointer
		const domainsData* domain = getDomain(query->domainID, true);

		// Check if the returned pointer is valid before trying to access it
		if(domain == NULL)
			return "";

		// Return string
		return getstr(domain->domainpos);
	}
	else
		return HIDDEN_DOMAIN;
}

// Privacy-level sensitive subroutine that returns the domain name
// only when appropriate for the requested query
const char *getCNAMEDomainString(const queriesData* query)
{
	// Check if the returned pointer is valid before trying to access it
	if(query == NULL || query->CNAME_domainID < 0)
		return "";

	if(query->privacylevel < PRIVACY_HIDE_DOMAINS)
	{
		// Get domain pointer
		const domainsData* domain = getDomain(query->CNAME_domainID, true);

		// Check if the returned pointer is valid before trying to access it
		if(domain == NULL)
			return "";

		// Return string
		return getstr(domain->domainpos);
	}
	else
		return HIDDEN_DOMAIN;
}

// Privacy-level sensitive subroutine that returns the client IP
// only when appropriate for the requested query
const char *getClientIPString(const queriesData* query)
{
	// Check if the returned pointer is valid before trying to access it
	if(query == NULL || query->clientID < 0)
		return "";

	if(query->privacylevel < PRIVACY_HIDE_DOMAINS_CLIENTS)
	{
		// Get client pointer
		const clientsData* client = getClient(query->clientID, false);

		// Check if the returned pointer is valid before trying to access it
		if(client == NULL)
			return "";

		// Return string
		return getstr(client->ippos);
	}
	else
		return HIDDEN_CLIENT;
}

// Privacy-level sensitive subroutine that returns the client host name
// only when appropriate for the requested query
const char *getClientNameString(const queriesData* query)
{
	// Check if the returned pointer is valid before trying to access it
	if(query == NULL || query->clientID < 0)
		return "";

	if(query->privacylevel < PRIVACY_HIDE_DOMAINS_CLIENTS)
	{
		// Get client pointer
		const clientsData* client = getClient(query->clientID, true);

		// Check if the returned pointer is valid before trying to access it
		if(client == NULL)
			return "";

		// Return string
		return getstr(client->namepos);
	}
	else
		return HIDDEN_CLIENT;
}

void FTL_reset_per_client_domain_data(void)
{
	log_debug(DEBUG_DATABASE, "Resetting per-client DNS cache, size is %i", counters->dns_cache_size);

	for(int cacheID = 0; cacheID < counters->dns_cache_size; cacheID++)
	{
		// Reset all blocking yes/no fields for all domains and clients
		// This forces a reprocessing of all available filters for any
		// given domain and client the next time they are seen
		DNSCacheData *dns_cache = getDNSCache(cacheID, true);
		if(dns_cache != NULL)
			dns_cache->blocking_status = UNKNOWN_BLOCKED;
	}
}

// Reloads all domainlists and performs a few extra tasks such as cleaning the
// message table
// May only be called from the database thread
void FTL_reload_all_domainlists(void)
{
	lock_shm();

	// (Re-)open gravity database connection
	gravityDB_reopen();

	// Get size of gravity, number of domains, groups, clients, and lists
	counters->database.gravity = gravityDB_count(GRAVITY_TABLE);
	counters->database.groups = gravityDB_count(GROUPS_TABLE);
	counters->database.clients = gravityDB_count(CLIENTS_TABLE);
	counters->database.lists = gravityDB_count(ADLISTS_TABLE);
	counters->database.domains.allowed = gravityDB_count(DENIED_DOMAINS_TABLE);
	counters->database.domains.denied = gravityDB_count(ALLOWED_DOMAINS_TABLE);

	// Read and compile possible regex filters
	// only after having called gravityDB_open()
	read_regex_from_database();

	// Reset FTL's internal DNS cache storing whether a specific domain
	// has already been validated for a specific user
	FTL_reset_per_client_domain_data();

	unlock_shm();
}

const char *get_query_type_str(const enum query_type type, const queriesData *query, char *buffer)
{
	switch (type)
	{
		case TYPE_A:
			return "A";
		case TYPE_AAAA:
			return "AAAA";
		case TYPE_ANY:
			return "ANY";
		case TYPE_SRV:
			return "SRV";
		case TYPE_SOA:
			return "SOA";
		case TYPE_PTR:
			return "PTR";
		case TYPE_TXT:
			return "TXT";
		case TYPE_NAPTR:
			return "NAPTR";
		case TYPE_MX:
			return "MX";
		case TYPE_DS:
			return "DS";
		case TYPE_RRSIG:
			return "RRSIG";
		case TYPE_DNSKEY:
			return "DNSKEY";
		case TYPE_NS:
			return "NS";
		case TYPE_OTHER:
			if(query != NULL && buffer != NULL)
			{
				// Build custom query type string in buffer
				sprintf(buffer, "TYPE%d", query->qtype);
				return buffer;
			}
			else
			{
				// Used, e.g., for regex type matching
				return "OTHER";
			}
		case TYPE_SVCB:
			return "SVCB";
		case TYPE_HTTPS:
			return "HTTPS";
		case TYPE_MAX:
		default:
			return "N/A";
	}
}

const char * __attribute__ ((const)) get_query_status_str(const enum query_status status)
{
	switch (status)
	{
		case QUERY_UNKNOWN:
			return "UNKNOWN";
		case QUERY_GRAVITY:
			return "GRAVITY";
		case QUERY_FORWARDED:
			return "FORWARDED";
		case QUERY_CACHE:
			return "CACHE";
		case QUERY_REGEX:
			return "REGEX";
		case QUERY_DENYLIST:
			return "DENYLIST";
		case QUERY_EXTERNAL_BLOCKED_IP:
			return "EXTERNAL_BLOCKED_IP";
		case QUERY_EXTERNAL_BLOCKED_NULL:
			return "EXTERNAL_BLOCKED_NULL";
		case QUERY_EXTERNAL_BLOCKED_NXRA:
			return "EXTERNAL_BLOCKED_NXRA";
		case QUERY_GRAVITY_CNAME:
			return "GRAVITY_CNAME";
		case QUERY_REGEX_CNAME:
			return "REGEX_CNAME";
		case QUERY_DENYLIST_CNAME:
			return "DENYLIST_CNAME";
		case QUERY_RETRIED:
			return "RETRIED";
		case QUERY_RETRIED_DNSSEC:
			return "RETRIED_DNSSEC";
		case QUERY_IN_PROGRESS:
			return "IN_PROGRESS";
		case QUERY_DBBUSY:
			return "DBBUSY";
		case QUERY_STATUS_MAX:
		default:
			return "INVALID";
	}
}

const char * __attribute__ ((const)) get_query_reply_str(const enum reply_type reply)
{
	switch (reply)
	{
		case REPLY_UNKNOWN:
			return "UNKNOWN";
		case REPLY_NODATA:
			return "NODATA";
		case REPLY_NXDOMAIN:
			return "NXDOMAIN";
		case REPLY_CNAME:
			return "CNAME";
		case REPLY_IP:
			return "IP";
		case REPLY_DOMAIN:
			return "DOMAIN";
		case REPLY_RRNAME:
			return "RRNAME";
		case REPLY_SERVFAIL:
			return "SERVFAIL";
		case REPLY_REFUSED:
			return "REFUSED";
		case REPLY_NOTIMP:
			return "NOTIMP";
		case REPLY_OTHER:
			return "OTHER";
		case REPLY_DNSSEC:
			return "DNSSEC";
		case REPLY_NONE:
			return "NONE";
		case REPLY_BLOB:
			return "BLOB";
		case QUERY_REPLY_MAX:
		default:
			return "N/A";
	}
}

const char * __attribute__ ((const)) get_query_dnssec_str(const enum dnssec_status dnssec)
{
	switch (dnssec)
	{
		case DNSSEC_UNKNOWN:
			return "UNKNOWN";
		case DNSSEC_SECURE:
			return "SECURE";
		case DNSSEC_INSECURE:
			return "INSECURE";
		case DNSSEC_BOGUS:
			return "BOGUS";
		case DNSSEC_ABANDONED:
			return "ABANDONED";
		case DNSSEC_MAX:
		default:
			return "N/A";
	}
}

const char * __attribute__ ((const)) get_refresh_hostnames_str(const enum refresh_hostnames refresh)
{
	switch (refresh)
	{
		case REFRESH_ALL:
			return "ALL";
		case REFRESH_IPV4_ONLY:
			return "IPV4_ONLY";
		case REFRESH_UNKNOWN:
			return "UNKNOWN";
		case REFRESH_NONE:
			return "NONE";
		default:
			return "N/A";
	}
}

const char * __attribute__ ((const)) get_blocking_mode_str(const enum blocking_mode mode)
{
	switch (mode)
	{
		case MODE_IP:
			return "IP";
		case MODE_NX:
			return "NX";
		case MODE_NULL:
			return "NULL";
		case MODE_IP_NODATA_AAAA:
			return "IP_NODATA_AAAA";
		case MODE_NODATA:
			return "NODATA";
		case MODE_MAX:
		default:
			return "N/A";
	}
}

bool __attribute__ ((const)) is_blocked(const enum query_status status)
{
	switch (status)
	{
		case QUERY_UNKNOWN:
		case QUERY_FORWARDED:
		case QUERY_CACHE:
		case QUERY_RETRIED:
		case QUERY_RETRIED_DNSSEC:
		case QUERY_IN_PROGRESS:
		case QUERY_STATUS_MAX:
		default:
			return false;

		case QUERY_GRAVITY:
		case QUERY_REGEX:
		case QUERY_DENYLIST:
		case QUERY_EXTERNAL_BLOCKED_IP:
		case QUERY_EXTERNAL_BLOCKED_NULL:
		case QUERY_EXTERNAL_BLOCKED_NXRA:
		case QUERY_GRAVITY_CNAME:
		case QUERY_REGEX_CNAME:
		case QUERY_DENYLIST_CNAME:
		case QUERY_DBBUSY:
		case QUERY_SPECIAL_DOMAIN:
			return true;
	}
}

<<<<<<< HEAD
int __attribute__ ((pure)) get_blocked_count(void)
{
	int blocked = 0;
	for(enum query_status status = 0; status < QUERY_STATUS_MAX; status++)
		if(is_blocked(status))
			blocked += counters->status[status];

	return blocked;
}

int __attribute__ ((pure)) get_forwarded_count(void)
{
	return counters->status[QUERY_FORWARDED] +
	       counters->status[QUERY_RETRIED] +
	       counters->status[QUERY_RETRIED_DNSSEC];
}

int __attribute__ ((pure)) get_cached_count(void)
{
	return counters->status[QUERY_CACHE];
}
=======
static const char *query_status_str[QUERY_STATUS_MAX] = {
	"UNKNOWN",
	"GRAVITY",
	"FORWARDED",
	"CACHE",
	"REGEX",
	"BLACKLIST",
	"EXTERNAL_BLOCKED_IP",
	"EXTERNAL_BLOCKED_NULL",
	"EXTERNAL_BLOCKED_NXRA",
	"GRAVITY_CNAME",
	"REGEX_CNAME",
	"BLACKLIST_CNAME",
	"RETRIED",
	"RETRIED_DNSSEC",
	"IN_PROGRESS",
	"DBBUSY",
	"SPECIAL_DOMAIN"
};
>>>>>>> 90215786

void _query_set_status(queriesData *query, const enum query_status new_status, const char *file, const int line)
{
	// Debug logging
	if(config.debug & DEBUG_STATUS)
	{
		const char *oldstr = get_query_status_str(query->status);
		if(query->status == new_status)
		{
			log_debug(DEBUG_STATUS, "Query %i: status unchanged: %s (%d) in %s:%i",
			          query->id, oldstr, query->status, short_path(file), line);
		}
		else
		{
			const char *newstr = get_query_status_str(new_status);
			log_debug(DEBUG_STATUS, "Query %i: status changed: %s (%d) -> %s (%d) in %s:%i",
			          query->id, oldstr, query->status, newstr, new_status, short_path(file), line);
		}
	}

	// Sanity check
	if(new_status >= QUERY_STATUS_MAX)
		return;

	// Update counters
	if(query->status != new_status)
	{
		counters->status[query->status]--;
		counters->status[new_status]++;

		const int timeidx = getOverTimeID(query->timestamp);
		if(is_blocked(query->status))
			overTime[timeidx].blocked--;
		if(is_blocked(new_status))
			overTime[timeidx].blocked++;

		if(query->status == QUERY_CACHE)
			overTime[timeidx].cached--;
		if(new_status == QUERY_CACHE)
			overTime[timeidx].cached++;

		if(query->status == QUERY_FORWARDED)
			overTime[timeidx].forwarded--;
		if(new_status == QUERY_FORWARDED)
			overTime[timeidx].forwarded++;
	}

	// Update status
	query->status = new_status;
}

const char * __attribute__ ((const)) get_query_reply_str(const enum reply_type reply)
{
	switch(reply)
	{
		case REPLY_UNKNOWN:
			return "UNKNOWN";
		case REPLY_NODATA:
			return "NODATA";
		case REPLY_NXDOMAIN:
			return "NXDOMAIN";
		case REPLY_CNAME:
			return "CNAME";
		case REPLY_IP:
			return "IP";
		case REPLY_DOMAIN:
			return "DOMAIN";
		case REPLY_RRNAME:
			return "RRNAME";
		case REPLY_SERVFAIL:
			return "SERVFAIL";
		case REPLY_REFUSED:
			return "REFUSED";
		case REPLY_NOTIMP:
			return "NOTIMP";
		case REPLY_OTHER:
			return "OTHER";
		case REPLY_DNSSEC:
			return "DNSSEC";
		case REPLY_NONE:
			return "NONE";
		case REPLY_BLOB:
			return "BLOB";
		default:
		case QUERY_REPLY_MAX:
			return "INVALID";
	}
}<|MERGE_RESOLUTION|>--- conflicted
+++ resolved
@@ -517,7 +517,7 @@
 	unlock_shm();
 }
 
-const char *get_query_type_str(const enum query_type type, const queriesData *query, char *buffer)
+const char *get_query_type_str(const enum query_type type, const queriesData *query, char buffer[20])
 {
 	switch (type)
 	{
@@ -605,6 +605,8 @@
 			return "IN_PROGRESS";
 		case QUERY_DBBUSY:
 			return "DBBUSY";
+		case QUERY_SPECIAL_DOMAIN:
+			return "SPECIAL_DOMAIN";
 		case QUERY_STATUS_MAX:
 		default:
 			return "INVALID";
@@ -735,7 +737,6 @@
 	}
 }
 
-<<<<<<< HEAD
 int __attribute__ ((pure)) get_blocked_count(void)
 {
 	int blocked = 0;
@@ -757,27 +758,6 @@
 {
 	return counters->status[QUERY_CACHE];
 }
-=======
-static const char *query_status_str[QUERY_STATUS_MAX] = {
-	"UNKNOWN",
-	"GRAVITY",
-	"FORWARDED",
-	"CACHE",
-	"REGEX",
-	"BLACKLIST",
-	"EXTERNAL_BLOCKED_IP",
-	"EXTERNAL_BLOCKED_NULL",
-	"EXTERNAL_BLOCKED_NXRA",
-	"GRAVITY_CNAME",
-	"REGEX_CNAME",
-	"BLACKLIST_CNAME",
-	"RETRIED",
-	"RETRIED_DNSSEC",
-	"IN_PROGRESS",
-	"DBBUSY",
-	"SPECIAL_DOMAIN"
-};
->>>>>>> 90215786
 
 void _query_set_status(queriesData *query, const enum query_status new_status, const char *file, const int line)
 {
@@ -787,14 +767,14 @@
 		const char *oldstr = get_query_status_str(query->status);
 		if(query->status == new_status)
 		{
-			log_debug(DEBUG_STATUS, "Query %i: status unchanged: %s (%d) in %s:%i",
-			          query->id, oldstr, query->status, short_path(file), line);
+			log_debug(DEBUG_STATUS, "Query status unchanged: %s (%d) in %s:%i",
+			          oldstr, query->status, short_path(file), line);
 		}
 		else
 		{
 			const char *newstr = get_query_status_str(new_status);
-			log_debug(DEBUG_STATUS, "Query %i: status changed: %s (%d) -> %s (%d) in %s:%i",
-			          query->id, oldstr, query->status, newstr, new_status, short_path(file), line);
+			log_debug(DEBUG_STATUS, "Query status changed: %s (%d) -> %s (%d) in %s:%i",
+			          oldstr, query->status, newstr, new_status, short_path(file), line);
 		}
 	}
 
@@ -827,42 +807,4 @@
 
 	// Update status
 	query->status = new_status;
-}
-
-const char * __attribute__ ((const)) get_query_reply_str(const enum reply_type reply)
-{
-	switch(reply)
-	{
-		case REPLY_UNKNOWN:
-			return "UNKNOWN";
-		case REPLY_NODATA:
-			return "NODATA";
-		case REPLY_NXDOMAIN:
-			return "NXDOMAIN";
-		case REPLY_CNAME:
-			return "CNAME";
-		case REPLY_IP:
-			return "IP";
-		case REPLY_DOMAIN:
-			return "DOMAIN";
-		case REPLY_RRNAME:
-			return "RRNAME";
-		case REPLY_SERVFAIL:
-			return "SERVFAIL";
-		case REPLY_REFUSED:
-			return "REFUSED";
-		case REPLY_NOTIMP:
-			return "NOTIMP";
-		case REPLY_OTHER:
-			return "OTHER";
-		case REPLY_DNSSEC:
-			return "DNSSEC";
-		case REPLY_NONE:
-			return "NONE";
-		case REPLY_BLOB:
-			return "BLOB";
-		default:
-		case QUERY_REPLY_MAX:
-			return "INVALID";
-	}
 }