/* Pi-hole: A black hole for Internet advertisements
*  (c) 2017 Pi-hole, LLC (https://pi-hole.net)
*  Network-wide ad blocking via your own hardware.
*
*  FTL Engine
*  Query processing routines
*
*  This file is copyright under the latest version of the EUPL.
*  Please see LICENSE file for your rights under this license. */

#include "FTL.h"
#include "datastructure.h"
#include "shmem.h"
#include "log.h"
// enum REGEX
#include "regex_r.h"
// reload_per_client_regex()
#include "database/gravity-db.h"
// bool startup
#include "main.h"
// reset_aliasclient()
#include "database/aliasclients.h"
// config struct
#include "config/config.h"
// set_event(RESOLVE_NEW_HOSTNAMES)
#include "events.h"
// overTime array
#include "overTime.h"
// short_path()
#include "files.h"

// converts upper to lower case, and leaves other characters unchanged
void strtolower(char *str)
{
	int i = 0;
	while(str[i]){ str[i] = tolower(str[i]); i++; }
}

// creates a simple hash of a string that fits into a uint32_t
uint32_t __attribute__ ((pure)) hashStr(const char *s)
{
        uint32_t hash = 0;
        // Jenkins' One-at-a-Time hash (http://www.burtleburtle.net/bob/hash/doobs.html)
        for(; *s; ++s)
        {
                hash += *s;
                hash += hash << 10;
                hash ^= hash >> 6;
        }

        hash += hash << 3;
        hash ^= hash >> 11;
        hash += hash << 15;
        return hash;
}

int findQueryID(const int id)
{
	// Loop over all queries - we loop in reverse order (start from the most recent query and
	// continuously walk older queries while trying to find a match. Ideally, we should always
	// find the correct query with zero iterations, but it may happen that queries are processed
	// asynchronously, e.g. for slow upstream relies to a huge amount of requests.
	// We iterate from the most recent query down to at most MAXITER queries in the past to avoid
	// iterating through the entire array of queries
	// MAX(0, a) is used to return 0 in case a is negative (negative array indices are harmful)
	const int until = MAX(0, counters->queries-MAXITER);
	const int start = MAX(0, counters->queries-1);

	// Check UUIDs of queries
	for(int i = start; i >= until; i--)
	{
		const queriesData* query = getQuery(i, true);

		// Check if the returned pointer is valid before trying to access it
		if(query == NULL)
			continue;

		if(query->id == id)
			return i;
	}

	// If not found
	return -1;
}

int findUpstreamID(const char * upstreamString, const in_port_t port)
{
	// Go through already knows upstream servers and see if we used one of those
	for(int upstreamID=0; upstreamID < counters->upstreams; upstreamID++)
	{
		// Get upstream pointer
		upstreamsData* upstream = getUpstream(upstreamID, true);

		// Check if the returned pointer is valid before trying to access it
		if(upstream == NULL)
			continue;

		if(strcmp(getstr(upstream->ippos), upstreamString) == 0 && upstream->port == port)
			return upstreamID;
	}
	// This upstream server is not known
	// Store ID
	const int upstreamID = counters->upstreams;
	log_debug(DEBUG_ANY, "New upstream server: %s:%u (%i/%u)", upstreamString, port, upstreamID, counters->upstreams_MAX);

	// Get upstream pointer
	upstreamsData* upstream = getUpstream(upstreamID, false);
	if(upstream == NULL)
	{
		log_err("Encountered serious memory error in findupstreamID()");
		return -1;
	}

	// Set magic byte
	upstream->magic = MAGICBYTE;
	// Save upstream destination IP address
	upstream->ippos = addstr(upstreamString);
	upstream->failed = 0;
	// Initialize upstream hostname
	// Due to the nature of us being the resolver,
	// the actual resolving of the host name has
	// to be done separately to be non-blocking
	upstream->flags.new = true;
	upstream->namepos = 0; // 0 -> string with length zero
	// Initialize response time values
	upstream->rtime = 0.0;
	upstream->rtuncertainty = 0.0;
	upstream->responses = 0u;
	// This is a new upstream server
	set_event(RESOLVE_NEW_HOSTNAMES);
	upstream->lastQuery = 0.0;
	// Store port
	upstream->port = port;
	// Increase counter by one
	counters->upstreams++;

	return upstreamID;
}

int findDomainID(const char *domainString, const bool count)
{
	uint32_t domainHash = hashStr(domainString);
	for(int domainID = 0; domainID < counters->domains; domainID++)
	{
		// Get domain pointer
		domainsData* domain = getDomain(domainID, true);

		// Check if the returned pointer is valid before trying to access it
		if(domain == NULL)
			continue;

		// Quicker test: Does the domain match the pre-computed hash?
		if(domain->domainhash != domainHash)
			continue;

		// If so, compare the full domain using strcmp
		if(strcmp(getstr(domain->domainpos), domainString) == 0)
		{
			if(count)
				domain->count++;
			return domainID;
		}
	}

	// If we did not return until here, then this domain is not known
	// Store ID
	const int domainID = counters->domains;

	// Get domain pointer
	domainsData* domain = getDomain(domainID, false);
	if(domain == NULL)
	{
		log_err("Encountered serious memory error in findDomainID()");
		return -1;
	}

	// Set magic byte
	domain->magic = MAGICBYTE;
	// Set its counter to 1 only if this domain is to be counted
	// Domains only encountered during CNAME inspection are NOT counted here
	domain->count = count ? 1 : 0;
	// Set blocked counter to zero
	domain->blockedcount = 0;
	// Store domain name - no need to check for NULL here as it doesn't harm
	domain->domainpos = addstr(domainString);
	// Store pre-computed hash of domain for faster lookups later on
	domain->domainhash = hashStr(domainString);
	// Increase counter by one
	counters->domains++;

	return domainID;
}

int findClientID(const char *clientIP, const bool count, const bool aliasclient)
{
	// Compare content of client against known client IP addresses
	for(int clientID=0; clientID < counters->clients; clientID++)
	{
		// Get client pointer
		clientsData* client = getClient(clientID, true);

		// Check if the returned pointer is valid before trying to access it
		if(client == NULL)
			continue;

		// Quick test: Does the clients IP start with the same character?
		if(getstr(client->ippos)[0] != clientIP[0])
			continue;

		// If so, compare the full IP using strcmp
		if(strcmp(getstr(client->ippos), clientIP) == 0)
		{
			// Add one if count == true (do not add one, e.g., during ARP table processing)
			if(count && !aliasclient) change_clientcount(client, 1, 0, -1, 0);
			return clientID;
		}
	}

	// Return -1 (= not found) if count is false because we do not want to create a new client here
	// Proceed if we are looking for a alias-client because we want to create a new record
	if(!count && !aliasclient)
		return -1;

	// If we did not return until here, then this client is definitely new
	// Store ID
	const int clientID = counters->clients;

	// Get client pointer
	clientsData* client = getClient(clientID, false);
	if(client == NULL)
	{
		log_err("Encountered serious memory error in findClientID()");
		return -1;
	}

	// Set magic byte
	client->magic = MAGICBYTE;
	// Set its counter to 1
	client->count = (count && !aliasclient)? 1 : 0;
	// Initialize blocked count to zero
	client->blockedcount = 0;
	// Store client IP - no need to check for NULL here as it doesn't harm
	client->ippos = addstr(clientIP);
	// Initialize client hostname
	// Due to the nature of us being the resolver,
	// the actual resolving of the host name has
	// to be done separately to be non-blocking
	client->flags.new = true;
	client->namepos = 0;
	set_event(RESOLVE_NEW_HOSTNAMES);
	// No query seen so far
	client->lastQuery = 0.0;
	client->numQueriesARP = client->count;
	// Configured groups are yet unknown
	client->flags.found_group = false;
	client->groupspos = 0u;
	// Store time this client was added, we re-read group settings
	// some time after adding a client to ensure we pick up possible
	// group configuration though hostname, MAC address or interface
	client->reread_groups = 0u;
	client->firstSeen = time(NULL);
	// Interface is not yet known
	client->ifacepos = 0;
	// Set all MAC address bytes to zero
	client->hwlen = -1;
	memset(client->hwaddr, 0, sizeof(client->hwaddr));
	// This may be a alias-client, the ID is set elsewhere
	client->flags.aliasclient = aliasclient;
	client->aliasclient_id = -1;

	// Initialize client-specific overTime data
	memset(client->overTime, 0, sizeof(client->overTime));

	// Store client ID
	client->id = clientID;

	// Increase counter by one
	counters->clients++;

	// Get groups for this client and set enabled regex filters
	// Note 1: We do this only after increasing the clients counter to
	//         ensure sufficient shared memory is available in the
	//         pre_client_regex object.
	// Note 2: We don't do this before starting up is done as the gravity
	//         database may not be available. All clients initialized
	//         during history reading get their enabled regexs reloaded
	//         in the initial call to FTL_reload_all_domainlists()
	if(!startup && !aliasclient)
		reload_per_client_regex(client);

	// Check if this client is managed by a alias-client
	if(!aliasclient)
		reset_aliasclient(NULL, client);

	return clientID;
}

void change_clientcount(clientsData *client, int total, int blocked, int overTimeIdx, int overTimeMod)
{
		client->count += total;
		client->blockedcount += blocked;
		if(overTimeIdx > -1 && overTimeIdx < OVERTIME_SLOTS)
			client->overTime[overTimeIdx] += overTimeMod;

		// Also add counts to the connected alias-client (if any)
		if(client->flags.aliasclient)
		{
			log_warn("Should not add to alias-client directly (client \"%s\" (%s))!",
			         getstr(client->namepos), getstr(client->ippos));
			return;
		}
		if(client->aliasclient_id > -1)
		{
			clientsData *aliasclient = getClient(client->aliasclient_id, true);
			aliasclient->count += total;
			aliasclient->blockedcount += blocked;
			if(overTimeIdx > -1 && overTimeIdx < OVERTIME_SLOTS)
				aliasclient->overTime[overTimeIdx] += overTimeMod;
		}
}

<<<<<<< HEAD
int findCacheID(int domainID, int clientID, enum query_type query_type)
=======
int _findCacheID(const int domainID, const int clientID, const enum query_types query_type, const bool create_new, const char *func, int line, const char *file)
>>>>>>> af4378d4
{
	// Compare content of client against known client IP addresses
	for(int cacheID = 0; cacheID < counters->dns_cache_size; cacheID++)
	{
		// Get cache pointer
		DNSCacheData* dns_cache = _getDNSCache(cacheID, true, line, func, file);

		// Check if the returned pointer is valid before trying to access it
		if(dns_cache == NULL)
			continue;

		if(dns_cache->domainID == domainID &&
		   dns_cache->clientID == clientID &&
		   dns_cache->query_type == query_type)
		{
			return cacheID;
		}
	}

	if(!create_new)
		return -1;

	// Get ID of new cache entry
	const int cacheID = counters->dns_cache_size;

	// Get client pointer
	DNSCacheData* dns_cache = _getDNSCache(cacheID, false, line, func, file);

	if(dns_cache == NULL)
	{
		log_err("Encountered serious memory error in findCacheID()");
		return -1;
	}

	// Initialize cache entry
	dns_cache->magic = MAGICBYTE;
	dns_cache->blocking_status = UNKNOWN_BLOCKED;
	dns_cache->domainID = domainID;
	dns_cache->clientID = clientID;
	dns_cache->query_type = query_type;
	dns_cache->force_reply = 0u;
	dns_cache->domainlist_id = -1; // -1 = not set

	// Increase counter by one
	counters->dns_cache_size++;

	return cacheID;
}

bool isValidIPv4(const char *addr)
{
	struct sockaddr_in sa;
	return inet_pton(AF_INET, addr, &(sa.sin_addr)) != 0;
}

bool isValidIPv6(const char *addr)
{
	struct sockaddr_in6 sa;
	return inet_pton(AF_INET6, addr, &(sa.sin6_addr)) != 0;
}

// Privacy-level sensitive subroutine that returns the domain name
// only when appropriate for the requested query
const char *getDomainString(const queriesData* query)
{
	// Check if the returned pointer is valid before trying to access it
	if(query == NULL || query->domainID < 0)
		return "";

	if(query->privacylevel < PRIVACY_HIDE_DOMAINS)
	{
		// Get domain pointer
		const domainsData* domain = getDomain(query->domainID, true);

		// Check if the returned pointer is valid before trying to access it
		if(domain == NULL)
			return "";

		// Return string
		return getstr(domain->domainpos);
	}
	else
		return HIDDEN_DOMAIN;
}

// Privacy-level sensitive subroutine that returns the domain name
// only when appropriate for the requested query
const char *getCNAMEDomainString(const queriesData* query)
{
	// Check if the returned pointer is valid before trying to access it
	if(query == NULL || query->CNAME_domainID < 0)
		return "";

	if(query->privacylevel < PRIVACY_HIDE_DOMAINS)
	{
		// Get domain pointer
		const domainsData* domain = getDomain(query->CNAME_domainID, true);

		// Check if the returned pointer is valid before trying to access it
		if(domain == NULL)
			return "";

		// Return string
		return getstr(domain->domainpos);
	}
	else
		return HIDDEN_DOMAIN;
}

// Privacy-level sensitive subroutine that returns the client IP
// only when appropriate for the requested query
const char *getClientIPString(const queriesData* query)
{
	// Check if the returned pointer is valid before trying to access it
	if(query == NULL || query->clientID < 0)
		return "";

	if(query->privacylevel < PRIVACY_HIDE_DOMAINS_CLIENTS)
	{
		// Get client pointer
		const clientsData* client = getClient(query->clientID, false);

		// Check if the returned pointer is valid before trying to access it
		if(client == NULL)
			return "";

		// Return string
		return getstr(client->ippos);
	}
	else
		return HIDDEN_CLIENT;
}

// Privacy-level sensitive subroutine that returns the client host name
// only when appropriate for the requested query
const char *getClientNameString(const queriesData* query)
{
	// Check if the returned pointer is valid before trying to access it
	if(query == NULL || query->clientID < 0)
		return "";

	if(query->privacylevel < PRIVACY_HIDE_DOMAINS_CLIENTS)
	{
		// Get client pointer
		const clientsData* client = getClient(query->clientID, true);

		// Check if the returned pointer is valid before trying to access it
		if(client == NULL)
			return "";

		// Return string
		return getstr(client->namepos);
	}
	else
		return HIDDEN_CLIENT;
}

void FTL_reset_per_client_domain_data(void)
{
	log_debug(DEBUG_DATABASE, "Resetting per-client DNS cache, size is %i", counters->dns_cache_size);

	for(int cacheID = 0; cacheID < counters->dns_cache_size; cacheID++)
	{
		// Reset all blocking yes/no fields for all domains and clients
		// This forces a reprocessing of all available filters for any
		// given domain and client the next time they are seen
		DNSCacheData *dns_cache = getDNSCache(cacheID, true);
		if(dns_cache != NULL)
			dns_cache->blocking_status = UNKNOWN_BLOCKED;
	}
}

// Reloads all domainlists and performs a few extra tasks such as cleaning the
// message table
// May only be called from the database thread
void FTL_reload_all_domainlists(void)
{
	lock_shm();

	// (Re-)open gravity database connection
	gravityDB_reopen();

	// Get size of gravity, number of domains, groups, clients, and lists
	counters->database.gravity = gravityDB_count(GRAVITY_TABLE);
	counters->database.groups = gravityDB_count(GROUPS_TABLE);
	counters->database.clients = gravityDB_count(CLIENTS_TABLE);
	counters->database.lists = gravityDB_count(ADLISTS_TABLE);
	counters->database.domains.allowed = gravityDB_count(DENIED_DOMAINS_TABLE);
	counters->database.domains.denied = gravityDB_count(ALLOWED_DOMAINS_TABLE);

	// Read and compile possible regex filters
	// only after having called gravityDB_open()
	read_regex_from_database();

	// Check for inaccessible adlist URLs
	check_inaccessible_adlists();

	// Reset FTL's internal DNS cache storing whether a specific domain
	// has already been validated for a specific user
	FTL_reset_per_client_domain_data();

	unlock_shm();
}

const char *get_query_type_str(const enum query_type type, const queriesData *query, char buffer[20])
{
	switch (type)
	{
		case TYPE_A:
			return "A";
		case TYPE_AAAA:
			return "AAAA";
		case TYPE_ANY:
			return "ANY";
		case TYPE_SRV:
			return "SRV";
		case TYPE_SOA:
			return "SOA";
		case TYPE_PTR:
			return "PTR";
		case TYPE_TXT:
			return "TXT";
		case TYPE_NAPTR:
			return "NAPTR";
		case TYPE_MX:
			return "MX";
		case TYPE_DS:
			return "DS";
		case TYPE_RRSIG:
			return "RRSIG";
		case TYPE_DNSKEY:
			return "DNSKEY";
		case TYPE_NS:
			return "NS";
		case TYPE_OTHER:
			if(query != NULL && buffer != NULL)
			{
				// Build custom query type string in buffer
				sprintf(buffer, "TYPE%d", query->qtype);
				return buffer;
			}
			else
			{
				// Used, e.g., for regex type matching
				return "OTHER";
			}
		case TYPE_SVCB:
			return "SVCB";
		case TYPE_HTTPS:
			return "HTTPS";
		case TYPE_MAX:
		default:
			return "N/A";
	}
}

const char * __attribute__ ((const)) get_query_status_str(const enum query_status status)
{
	switch (status)
	{
		case QUERY_UNKNOWN:
			return "UNKNOWN";
		case QUERY_GRAVITY:
			return "GRAVITY";
		case QUERY_FORWARDED:
			return "FORWARDED";
		case QUERY_CACHE:
			return "CACHE";
		case QUERY_REGEX:
			return "REGEX";
		case QUERY_DENYLIST:
			return "DENYLIST";
		case QUERY_EXTERNAL_BLOCKED_IP:
			return "EXTERNAL_BLOCKED_IP";
		case QUERY_EXTERNAL_BLOCKED_NULL:
			return "EXTERNAL_BLOCKED_NULL";
		case QUERY_EXTERNAL_BLOCKED_NXRA:
			return "EXTERNAL_BLOCKED_NXRA";
		case QUERY_GRAVITY_CNAME:
			return "GRAVITY_CNAME";
		case QUERY_REGEX_CNAME:
			return "REGEX_CNAME";
		case QUERY_DENYLIST_CNAME:
			return "DENYLIST_CNAME";
		case QUERY_RETRIED:
			return "RETRIED";
		case QUERY_RETRIED_DNSSEC:
			return "RETRIED_DNSSEC";
		case QUERY_IN_PROGRESS:
			return "IN_PROGRESS";
		case QUERY_DBBUSY:
			return "DBBUSY";
		case QUERY_SPECIAL_DOMAIN:
			return "SPECIAL_DOMAIN";
		case QUERY_STATUS_MAX:
		default:
			return "INVALID";
	}
}

const char * __attribute__ ((const)) get_query_reply_str(const enum reply_type reply)
{
	switch (reply)
	{
		case REPLY_UNKNOWN:
			return "UNKNOWN";
		case REPLY_NODATA:
			return "NODATA";
		case REPLY_NXDOMAIN:
			return "NXDOMAIN";
		case REPLY_CNAME:
			return "CNAME";
		case REPLY_IP:
			return "IP";
		case REPLY_DOMAIN:
			return "DOMAIN";
		case REPLY_RRNAME:
			return "RRNAME";
		case REPLY_SERVFAIL:
			return "SERVFAIL";
		case REPLY_REFUSED:
			return "REFUSED";
		case REPLY_NOTIMP:
			return "NOTIMP";
		case REPLY_OTHER:
			return "OTHER";
		case REPLY_DNSSEC:
			return "DNSSEC";
		case REPLY_NONE:
			return "NONE";
		case REPLY_BLOB:
			return "BLOB";
		case QUERY_REPLY_MAX:
		default:
			return "N/A";
	}
}

const char * __attribute__ ((const)) get_query_dnssec_str(const enum dnssec_status dnssec)
{
	switch (dnssec)
	{
		case DNSSEC_UNKNOWN:
			return "UNKNOWN";
		case DNSSEC_SECURE:
			return "SECURE";
		case DNSSEC_INSECURE:
			return "INSECURE";
		case DNSSEC_BOGUS:
			return "BOGUS";
		case DNSSEC_ABANDONED:
			return "ABANDONED";
		case DNSSEC_MAX:
		default:
			return "N/A";
	}
}

const char * __attribute__ ((const)) get_refresh_hostnames_str(const enum refresh_hostnames refresh)
{
	switch (refresh)
	{
		case REFRESH_ALL:
			return "ALL";
		case REFRESH_IPV4_ONLY:
			return "IPV4_ONLY";
		case REFRESH_UNKNOWN:
			return "UNKNOWN";
		case REFRESH_NONE:
			return "NONE";
		default:
			return "N/A";
	}
}

const char * __attribute__ ((const)) get_blocking_mode_str(const enum blocking_mode mode)
{
	switch (mode)
	{
		case MODE_IP:
			return "IP";
		case MODE_NX:
			return "NX";
		case MODE_NULL:
			return "NULL";
		case MODE_IP_NODATA_AAAA:
			return "IP_NODATA_AAAA";
		case MODE_NODATA:
			return "NODATA";
		case MODE_MAX:
		default:
			return "N/A";
	}
}

bool __attribute__ ((const)) is_blocked(const enum query_status status)
{
	switch (status)
	{
		case QUERY_UNKNOWN:
		case QUERY_FORWARDED:
		case QUERY_CACHE:
		case QUERY_RETRIED:
		case QUERY_RETRIED_DNSSEC:
		case QUERY_IN_PROGRESS:
		case QUERY_CACHE_STALE:
		case QUERY_STATUS_MAX:
		default:
			return false;

		case QUERY_GRAVITY:
		case QUERY_REGEX:
		case QUERY_DENYLIST:
		case QUERY_EXTERNAL_BLOCKED_IP:
		case QUERY_EXTERNAL_BLOCKED_NULL:
		case QUERY_EXTERNAL_BLOCKED_NXRA:
		case QUERY_GRAVITY_CNAME:
		case QUERY_REGEX_CNAME:
		case QUERY_DENYLIST_CNAME:
		case QUERY_DBBUSY:
		case QUERY_SPECIAL_DOMAIN:
			return true;
	}
}

<<<<<<< HEAD
int __attribute__ ((pure)) get_blocked_count(void)
{
	int blocked = 0;
	for(enum query_status status = 0; status < QUERY_STATUS_MAX; status++)
		if(is_blocked(status))
			blocked += counters->status[status];

	return blocked;
}

int __attribute__ ((pure)) get_forwarded_count(void)
{
	return counters->status[QUERY_FORWARDED] +
	       counters->status[QUERY_RETRIED] +
	       counters->status[QUERY_RETRIED_DNSSEC];
}

int __attribute__ ((pure)) get_cached_count(void)
{
	return counters->status[QUERY_CACHE];
}

void _query_set_status(queriesData *query, const enum query_status new_status, const char *file, const int line)
=======
static const char* __attribute__ ((const)) query_status_str(const enum query_status status)
{
	switch (status)
	{
		case QUERY_UNKNOWN:
			return "UNKNOWN";
		case QUERY_GRAVITY:
			return "GRAVITY";
		case QUERY_FORWARDED:
			return "FORWARDED";
		case QUERY_CACHE:
			return "CACHE";
		case QUERY_REGEX:
			return "REGEX";
		case QUERY_BLACKLIST:
			return "BLACKLIST";
		case QUERY_EXTERNAL_BLOCKED_IP:
			return "EXTERNAL_BLOCKED_IP";
		case QUERY_EXTERNAL_BLOCKED_NULL:
			return "EXTERNAL_BLOCKED_NULL";
		case QUERY_EXTERNAL_BLOCKED_NXRA:
			return "EXTERNAL_BLOCKED_NXRA";
		case QUERY_GRAVITY_CNAME:
			return "GRAVITY_CNAME";
		case QUERY_REGEX_CNAME:
			return "REGEX_CNAME";
		case QUERY_BLACKLIST_CNAME:
			return "BLACKLIST_CNAME";
		case QUERY_RETRIED:
			return "RETRIED";
		case QUERY_RETRIED_DNSSEC:
			return "RETRIED_DNSSEC";
		case QUERY_IN_PROGRESS:
			return "IN_PROGRESS";
		case QUERY_DBBUSY:
			return "DBBUSY";
		case QUERY_SPECIAL_DOMAIN:
			return "SPECIAL_DOMAIN";
		case QUERY_CACHE_STALE:
			return "CACHE_STALE";
		case QUERY_STATUS_MAX:
			return NULL;
	}
	return NULL;
}

void _query_set_status(queriesData *query, const enum query_status new_status, const char *func, const int line, const char *file)
>>>>>>> af4378d4
{
	// Debug logging
	if(config.debug & DEBUG_STATUS)
	{
<<<<<<< HEAD
		const char *oldstr = get_query_status_str(query->status);
		if(query->status == new_status)
		{
			log_debug(DEBUG_STATUS, "Query status unchanged: %s (%d) in %s:%i",
			          oldstr, query->status, short_path(file), line);
		}
		else
		{
			const char *newstr = get_query_status_str(new_status);
			log_debug(DEBUG_STATUS, "Query status changed: %s (%d) -> %s (%d) in %s:%i",
			          oldstr, query->status, newstr, new_status, short_path(file), line);
=======
		const char *oldstr = query->status < QUERY_STATUS_MAX ? query_status_str(query->status) : "INVALID";
		if(query->status == new_status)
		{
			logg("Query %i: status unchanged: %s (%d) in %s() (%s:%i)",
			     query->id, oldstr, query->status, func, short_path(file), line);
		}
		else
		{
			const char *newstr = new_status < QUERY_STATUS_MAX ? query_status_str(new_status) : "INVALID";
			logg("Query %i: status changed: %s (%d) -> %s (%d) in %s() (%s:%i)",
			     query->id, oldstr, query->status, newstr, new_status, func, short_path(file), line);
>>>>>>> af4378d4
		}
	}

	// Sanity check
	if(new_status >= QUERY_STATUS_MAX)
		return;

	// Update counters
	if(query->status != new_status)
	{
		counters->status[query->status]--;
		counters->status[new_status]++;

		const int timeidx = getOverTimeID(query->timestamp);
		if(is_blocked(query->status))
			overTime[timeidx].blocked--;
		if(is_blocked(new_status))
			overTime[timeidx].blocked++;

		if(query->status == QUERY_CACHE)
			overTime[timeidx].cached--;
		if(new_status == QUERY_CACHE)
			overTime[timeidx].cached++;

		if(query->status == QUERY_FORWARDED)
			overTime[timeidx].forwarded--;
		if(new_status == QUERY_FORWARDED)
			overTime[timeidx].forwarded++;
	}

	// Update status
	query->status = new_status;
}<|MERGE_RESOLUTION|>--- conflicted
+++ resolved
@@ -319,11 +319,8 @@
 		}
 }
 
-<<<<<<< HEAD
-int findCacheID(int domainID, int clientID, enum query_type query_type)
-=======
-int _findCacheID(const int domainID, const int clientID, const enum query_types query_type, const bool create_new, const char *func, int line, const char *file)
->>>>>>> af4378d4
+int _findCacheID(const int domainID, const int clientID, const enum query_type query_type,
+                 const bool create_new, const char *func, int line, const char *file)
 {
 	// Compare content of client against known client IP addresses
 	for(int cacheID = 0; cacheID < counters->dns_cache_size; cacheID++)
@@ -618,6 +615,8 @@
 			return "DBBUSY";
 		case QUERY_SPECIAL_DOMAIN:
 			return "SPECIAL_DOMAIN";
+		case QUERY_CACHE_STALE:
+			return "CACHE_STALE";
 		case QUERY_STATUS_MAX:
 		default:
 			return "INVALID";
@@ -749,7 +748,6 @@
 	}
 }
 
-<<<<<<< HEAD
 int __attribute__ ((pure)) get_blocked_count(void)
 {
 	int blocked = 0;
@@ -772,8 +770,6 @@
 	return counters->status[QUERY_CACHE];
 }
 
-void _query_set_status(queriesData *query, const enum query_status new_status, const char *file, const int line)
-=======
 static const char* __attribute__ ((const)) query_status_str(const enum query_status status)
 {
 	switch (status)
@@ -788,8 +784,8 @@
 			return "CACHE";
 		case QUERY_REGEX:
 			return "REGEX";
-		case QUERY_BLACKLIST:
-			return "BLACKLIST";
+		case QUERY_DENYLIST:
+			return "DENYLIST";
 		case QUERY_EXTERNAL_BLOCKED_IP:
 			return "EXTERNAL_BLOCKED_IP";
 		case QUERY_EXTERNAL_BLOCKED_NULL:
@@ -800,8 +796,8 @@
 			return "GRAVITY_CNAME";
 		case QUERY_REGEX_CNAME:
 			return "REGEX_CNAME";
-		case QUERY_BLACKLIST_CNAME:
-			return "BLACKLIST_CNAME";
+		case QUERY_DENYLIST_CNAME:
+			return "DENYLIST_CNAME";
 		case QUERY_RETRIED:
 			return "RETRIED";
 		case QUERY_RETRIED_DNSSEC:
@@ -821,36 +817,21 @@
 }
 
 void _query_set_status(queriesData *query, const enum query_status new_status, const char *func, const int line, const char *file)
->>>>>>> af4378d4
 {
 	// Debug logging
 	if(config.debug & DEBUG_STATUS)
 	{
-<<<<<<< HEAD
-		const char *oldstr = get_query_status_str(query->status);
-		if(query->status == new_status)
-		{
-			log_debug(DEBUG_STATUS, "Query status unchanged: %s (%d) in %s:%i",
-			          oldstr, query->status, short_path(file), line);
-		}
-		else
-		{
-			const char *newstr = get_query_status_str(new_status);
-			log_debug(DEBUG_STATUS, "Query status changed: %s (%d) -> %s (%d) in %s:%i",
-			          oldstr, query->status, newstr, new_status, short_path(file), line);
-=======
 		const char *oldstr = query->status < QUERY_STATUS_MAX ? query_status_str(query->status) : "INVALID";
 		if(query->status == new_status)
 		{
-			logg("Query %i: status unchanged: %s (%d) in %s() (%s:%i)",
-			     query->id, oldstr, query->status, func, short_path(file), line);
+			log_debug(DEBUG_STATUS, "Query %i: status unchanged: %s (%d) in %s() (%s:%i)",
+			          query->id, oldstr, query->status, func, short_path(file), line);
 		}
 		else
 		{
 			const char *newstr = new_status < QUERY_STATUS_MAX ? query_status_str(new_status) : "INVALID";
-			logg("Query %i: status changed: %s (%d) -> %s (%d) in %s() (%s:%i)",
-			     query->id, oldstr, query->status, newstr, new_status, func, short_path(file), line);
->>>>>>> af4378d4
+			log_debug(DEBUG_STATUS, "Query %i: status changed: %s (%d) -> %s (%d) in %s() (%s:%i)",
+			          query->id, oldstr, query->status, newstr, new_status, func, short_path(file), line);
 		}
 	}
 
