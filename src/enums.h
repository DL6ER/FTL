--- conflicted
+++ resolved
@@ -253,15 +253,11 @@
 	HOSTNAME_MESSAGE,
 	DNSMASQ_CONFIG_MESSAGE,
 	RATE_LIMIT_MESSAGE,
-<<<<<<< HEAD
-	MAX_MESSAGES
-=======
 	DNSMASQ_WARN_MESSAGE,
 	LOAD_MESSAGE,
 	SHMEM_MESSAGE,
 	DISK_MESSAGE,
 	MAX_MESSAGE
->>>>>>> d987d3c4
 } __attribute__ ((packed));
 
 enum ptr_type {
