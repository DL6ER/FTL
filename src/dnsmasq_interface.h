/* Pi-hole: A black hole for Internet advertisements
*  (c) 2017 Pi-hole, LLC (https://pi-hole.net)
*  Network-wide ad blocking via your own hardware.
*
*  FTL Engine
*  dnsmasq server interfacing routines
*
*  This file is copyright under the latest version of the EUPL.
*  Please see LICENSE file for your rights under this license. */
#ifndef DNSMASQ_INTERFACE_H
#define DNSMASQ_INTERFACE_H

// Including stdbool.h here as it is required for defining the boolean prototype of FTL_new_query
#include <stdbool.h>

extern int socketfd, telnetfd4, telnetfd6;
extern unsigned char* pihole_privacylevel;
enum { TCP, UDP };

<<<<<<< HEAD
#define FTL_new_query(flags, name, addr, types, id, type) _FTL_new_query(flags, name, addr, types, id, type, __FILE__, __LINE__)
void _FTL_new_query(const unsigned int flags, const char *name, const union all_addr *addr, const char *types, const int id, const char type, const char* file, const int line);
=======
#define FTL_new_query(flags, name, blockingreason, addr, types, id, type) _FTL_new_query(flags, name, blockingreason, addr, types, id, type, __FILE__, __LINE__)
bool _FTL_new_query(const unsigned int flags, const char *name, const char** blockingreason, const struct all_addr *addr, const char *types, const int id, const char type, const char* file, const int line);
>>>>>>> dc2c3c98

#define FTL_forwarded(flags, name, addr, id) _FTL_forwarded(flags, name, addr, id, __FILE__, __LINE__)
void _FTL_forwarded(const unsigned int flags, const char *name, const union all_addr *addr, const int id, const char* file, const int line);

#define FTL_reply(flags, name, addr, id) _FTL_reply(flags, name, addr, id, __FILE__, __LINE__)
void _FTL_reply(const unsigned short flags, const char *name, const union all_addr *addr, const int id, const char* file, const int line);

#define FTL_cache(flags, name, addr, arg, id) _FTL_cache(flags, name, addr, arg, id, __FILE__, __LINE__)
void _FTL_cache(const unsigned int flags, const char *name, const union all_addr *addr, const char * arg, const int id, const char* file, const int line);

#define FTL_dnssec(status, id) _FTL_dnssec(status, id, __FILE__, __LINE__)
void _FTL_dnssec(const int status, const int id, const char* file, const int line);

#define FTL_header_analysis(header4, rcode, id) _FTL_header_analysis(header4, rcode, id, __FILE__, __LINE__)
void _FTL_header_analysis(const unsigned char header4, const unsigned int rcode, const int id, const char* file, const int line);

#define FTL_forwarding_failed(server) _FTL_forwarding_failed(server, __FILE__, __LINE__)
void _FTL_forwarding_failed(const struct server *server, const char* file, const int line);

#define FTL_upstream_error(rcode, id) _FTL_upstream_error(rcode, id, __FILE__, __LINE__)
void _FTL_upstream_error(const unsigned int rcode, const int id, const char* file, const int line);

#define FTL_get_blocking_metadata(addrp, flags) _FTL_get_blocking_metadata(addrp, flags, __FILE__, __LINE__)
void _FTL_get_blocking_metadata(struct all_addr **addrp, unsigned int *flags, const char* file, const int line);

#define FTL_check_blocking(queryID, domainID, clientID, blockingreason) _FTL_check_blocking(queryID, domainID, clientID, blockingreason, __FILE__, __LINE__)

#define FTL_CNAME(domain, cpp, id) _FTL_CNAME(domain, cpp, id, __FILE__, __LINE__)
bool _FTL_CNAME(const char *domain, const struct crec *cpp, const int id, const char* file, const int line);

void FTL_dnsmasq_reload(void);
void FTL_fork_and_bind_sockets(struct passwd *ent_pw);

void set_debug_dnsmasq_lines(char enabled);
extern char debug_dnsmasq_lines;

#endif // DNSMASQ_INTERFACE_H<|MERGE_RESOLUTION|>--- conflicted
+++ resolved
@@ -17,13 +17,8 @@
 extern unsigned char* pihole_privacylevel;
 enum { TCP, UDP };
 
-<<<<<<< HEAD
-#define FTL_new_query(flags, name, addr, types, id, type) _FTL_new_query(flags, name, addr, types, id, type, __FILE__, __LINE__)
-void _FTL_new_query(const unsigned int flags, const char *name, const union all_addr *addr, const char *types, const int id, const char type, const char* file, const int line);
-=======
 #define FTL_new_query(flags, name, blockingreason, addr, types, id, type) _FTL_new_query(flags, name, blockingreason, addr, types, id, type, __FILE__, __LINE__)
-bool _FTL_new_query(const unsigned int flags, const char *name, const char** blockingreason, const struct all_addr *addr, const char *types, const int id, const char type, const char* file, const int line);
->>>>>>> dc2c3c98
+bool _FTL_new_query(const unsigned int flags, const char *name, const char** blockingreason, const union all_addr *addr, const char *types, const int id, const char type, const char* file, const int line);
 
 #define FTL_forwarded(flags, name, addr, id) _FTL_forwarded(flags, name, addr, id, __FILE__, __LINE__)
 void _FTL_forwarded(const unsigned int flags, const char *name, const union all_addr *addr, const int id, const char* file, const int line);
@@ -47,7 +42,7 @@
 void _FTL_upstream_error(const unsigned int rcode, const int id, const char* file, const int line);
 
 #define FTL_get_blocking_metadata(addrp, flags) _FTL_get_blocking_metadata(addrp, flags, __FILE__, __LINE__)
-void _FTL_get_blocking_metadata(struct all_addr **addrp, unsigned int *flags, const char* file, const int line);
+void _FTL_get_blocking_metadata(union all_addr **addrp, unsigned int *flags, const char* file, const int line);
 
 #define FTL_check_blocking(queryID, domainID, clientID, blockingreason) _FTL_check_blocking(queryID, domainID, clientID, blockingreason, __FILE__, __LINE__)
 
